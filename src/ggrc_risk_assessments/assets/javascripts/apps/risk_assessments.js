/*
 * Copyright (C) 2016 Google Inc.
 * Licensed under http://www.apache.org/licenses/LICENSE-2.0 <see LICENSE file>
 */

(function ($, CMS, GGRC) {
  var RiskAssessmentsExtension = {};
  var _risk_assessments_object_types = ['Program'];
  GGRC.extensions.push(RiskAssessmentsExtension);

  RiskAssessmentsExtension.name = 'risk_assessments';

  // Register RA models for use with `infer_object_type`
  RiskAssessmentsExtension.object_type_decision_tree = function () {
    return {
      risk_assessment: CMS.Models.RiskAssessment
    };
  };

  CMS.Models.Program.attributes.risk_assessments = 'CMS.Models.RiskAssessment.stubs';

  // Configure mapping extensions for ggrc_risk_assessments
  RiskAssessmentsExtension.init_mappings = function () {
    var Proxy = GGRC.MapperHelpers.Proxy;
    var Direct = GGRC.MapperHelpers.Direct;
    var Multi = GGRC.MapperHelpers.Multi;
    var TypeFilter = GGRC.MapperHelpers.TypeFilter;

<<<<<<< HEAD
    var mappings = {
      Program: {
        _canonical: {
          risk_assessments: 'RiskAssessment'
        },
        risk_assessments: Direct('RiskAssessment',
          'program', 'risk_assessments')
      },
      RiskAssessment: {
        related_objects_as_source: Proxy(
          null,
          'destination', 'Relationship',
          'source', 'related_destinations'
        ),
        related_objects_as_destination: Proxy(
          null,
          'source', 'Relationship',
          'destination', 'related_sources'
        ),
        related_objects: Multi(
          ['related_objects_as_source', 'related_objects_as_destination']
        ),
        destinations: Direct('Relationship', 'source', 'related_destinations'),
        sources: Direct('Relationship', 'destination', 'related_sources'),
        documents: Proxy('Document', 'document',
          'ObjectDocument', 'documentable', 'object_documents'),
        cycle_task_group_object_tasks: TypeFilter('related_objects',
          'CycleTaskGroupObjectTask')
      }
    };
    new GGRC.Mappings('ggrc_risk_assessments', mappings);
=======
        var mappings = {
          Program: {
            _canonical: {
              risk_assessments: "RiskAssessment"
            },
            risk_assessments: Direct(
              "RiskAssessment", "program", "risk_assessments")
          },
          RiskAssessment: {
            documents: Proxy(
              "Document", "document", "ObjectDocument", "documentable", "object_documents")
          }
        };
        new GGRC.Mappings("ggrc_risk_assessments", mappings);
>>>>>>> 90f7e261
  };

  // Override GGRC.extra_widget_descriptors and GGRC.extra_default_widgets
  // Initialize widgets for risk assessment page
<<<<<<< HEAD
  RiskAssessmentsExtension.init_widgets = function () {
    var descriptor = {};
    var page_instance = GGRC.page_instance();
    var tree_widgets = GGRC.tree_view.base_widgets_by_type;
=======
  RiskAssessmentsExtension.init_widgets = function init_widgets() {
    var descriptor = {};
    var page_instance = GGRC.page_instance();
    var tree_widgets = GGRC.tree_view.base_widgets_by_type;
    var treeViewDepth = 2;
    var relatedObjectsOptions = [GGRC.Utils.getRelatedObjects(treeViewDepth)];
>>>>>>> 90f7e261

    _.each(_risk_assessments_object_types, function (type) {
      if (!type || !tree_widgets[type]) {
        return;
      }
      tree_widgets[type] = tree_widgets[type].concat(["RiskAssessment"]);
    });
    if (page_instance && ~can.inArray(page_instance.constructor.shortName, _risk_assessments_object_types)) {
      descriptor[page_instance.constructor.shortName] = {
        risk_assessments: {
          widget_id: 'risk_assessments',
          widget_name: 'Risk Assessments',
          content_controller: GGRC.Controllers.TreeView,
          content_controller_options: {
            mapping: 'risk_assessments',
            parent_instance: page_instance,
            model: CMS.Models.RiskAssessment,
            show_view: GGRC.mustache_path + '/risk_assessments/tree.mustache',
            draw_children: true,
<<<<<<< HEAD
            allow_mapping: false
=======
            child_options: relatedObjectsOptions
>>>>>>> 90f7e261
          }
        }
      };
    }
    new GGRC.WidgetList('ggrc_risk_assessments', descriptor);
  };

  RiskAssessmentsExtension.init_mappings();
})(this.can.$, this.CMS, this.GGRC);<|MERGE_RESOLUTION|>--- conflicted
+++ resolved
@@ -26,7 +26,6 @@
     var Multi = GGRC.MapperHelpers.Multi;
     var TypeFilter = GGRC.MapperHelpers.TypeFilter;
 
-<<<<<<< HEAD
     var mappings = {
       Program: {
         _canonical: {
@@ -58,39 +57,16 @@
       }
     };
     new GGRC.Mappings('ggrc_risk_assessments', mappings);
-=======
-        var mappings = {
-          Program: {
-            _canonical: {
-              risk_assessments: "RiskAssessment"
-            },
-            risk_assessments: Direct(
-              "RiskAssessment", "program", "risk_assessments")
-          },
-          RiskAssessment: {
-            documents: Proxy(
-              "Document", "document", "ObjectDocument", "documentable", "object_documents")
-          }
-        };
-        new GGRC.Mappings("ggrc_risk_assessments", mappings);
->>>>>>> 90f7e261
   };
 
   // Override GGRC.extra_widget_descriptors and GGRC.extra_default_widgets
   // Initialize widgets for risk assessment page
-<<<<<<< HEAD
-  RiskAssessmentsExtension.init_widgets = function () {
-    var descriptor = {};
-    var page_instance = GGRC.page_instance();
-    var tree_widgets = GGRC.tree_view.base_widgets_by_type;
-=======
   RiskAssessmentsExtension.init_widgets = function init_widgets() {
     var descriptor = {};
     var page_instance = GGRC.page_instance();
     var tree_widgets = GGRC.tree_view.base_widgets_by_type;
     var treeViewDepth = 2;
     var relatedObjectsOptions = [GGRC.Utils.getRelatedObjects(treeViewDepth)];
->>>>>>> 90f7e261
 
     _.each(_risk_assessments_object_types, function (type) {
       if (!type || !tree_widgets[type]) {
@@ -110,11 +86,8 @@
             model: CMS.Models.RiskAssessment,
             show_view: GGRC.mustache_path + '/risk_assessments/tree.mustache',
             draw_children: true,
-<<<<<<< HEAD
-            allow_mapping: false
-=======
+            allow_mapping: false,
             child_options: relatedObjectsOptions
->>>>>>> 90f7e261
           }
         }
       };
