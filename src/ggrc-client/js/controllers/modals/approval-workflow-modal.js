/*
    Copyright (C) 2018 Google Inc.
    Licensed under http://www.apache.org/licenses/LICENSE-2.0 <see LICENSE file>
*/

import ModalsController from './modals_controller';
import {BUTTON_VIEW_SAVE_CANCEL} from '../../plugins/utils/modals';

let ApprovalWorkflowErrors = function () {
  let errors = null;
  if (!this.attr('contact')) {
    errors = {
      contact: 'Must be defined',
    };
  }
  if (!this.attr('end_date')) {
    errors = $.extend(errors, {
      end_date: 'Must be defined',
    });
  }
  return errors;
};

let ApprovalWorkflow = can.Observe({
  defaults: {
    original_object: null,
  },
}, {
  save: function () {
    let that = this;
    let aws_dfd = this.original_object.get_binding('approval_workflows').refresh_list();
    let reviewTemplate = _.template('Object review for ${type} "${title}"');
    let notifyTemplate = _.template('<br/><br/> ${name} (${email}) asked ' +
      'you to review newly created ${type} "${title}" before ${before}. ' +
      'Click <a href="${href}#workflows_widget">here</a> to perform a review.'
    );
    let assigneeRole = _.find(GGRC.access_control_roles, {
      object_type: 'TaskGroupTask',
      name: 'Task Assignees',
    });
    var wfAdminRole = _.find(GGRC.access_control_roles, {
      object_type: 'Workflow',
      name: 'Admin',
    });

    return aws_dfd.then(function (aws) {
      const createDefaultTaskGroup = false;
      let ret;
      var user = GGRC.current_user;
      if (aws.length < 1) {
        ret = $.when(
          new CMS.Models.Workflow({
            access_control_list: [{
              ac_role_id: wfAdminRole.id,
              person: {
                id: user.id,
                type: 'Person',
              },
            }],
            unit: null,
            status: 'Active',
            title: reviewTemplate({
              type: that.original_object.constructor.title_singular,
              title: that.original_object.title,
            }),
            object_approval: true,
            notify_on_change: true,
            notify_custom_message: notifyTemplate({
              name: user.name,
              email: user.email,
              type: that.original_object.constructor.model_singular,
              title: that.original_object.title,
              before: moment(that.end_date).format('MM/DD/YYYY'),
              href: window.location.href.replace(/#.*$/, ''),
            }),
            context: that.original_object.context,
<<<<<<< HEAD
          }).save()
        ).then(function(wf) {
=======
          }).save(createDefaultTaskGroup)
        ).then(function (wf) {
>>>>>>> ac17c07e
          return $.when(
            wf,
            new CMS.Models.TaskGroup({
              workflow : wf,
              title: reviewTemplate({
                type: that.original_object.constructor.title_singular,
                title: that.original_object.title,
              }),
              contact: that.contact,
              context: wf.context,
            }).save()
          );
        }).then(function(wf, tg) {
          return $.when(
            wf,
            new CMS.Models.TaskGroupTask({
              task_group: tg,
              start_date: moment().format('MM/DD/YYYY'),
              end_date: that.end_date,
              object_approval: true,
              sort_index: (Number.MAX_SAFE_INTEGER / 2).toString(10),
              access_control_list: [{
                ac_role_id: assigneeRole.id,
                person: {
                  id: that.contact.id,
                  type: 'Person',
                },
              }],
              context: wf.context,
              task_type: "text",
              title: reviewTemplate({
                type: that.original_object.constructor.title_singular,
                title: that.original_object.title,
              }),
            }).save(),
            new CMS.Models.TaskGroupObject({
              task_group: tg,
              object: that.original_object,
              context: wf.context,
            }).save()
          );
        });
      } else {
        ret = $.when(
          aws[0].instance.refresh(),
          $.when.apply(
            $,
            can.map(aws[0].instance.task_groups.reify(), function(tg) {
              return tg.refresh();
            })
          ).then(function() {
            return $.when.apply($, can.map(can.makeArray(arguments), function(tg) {
              return tg.attr("contact", that.contact).save().then(function(tg) {
                return $.when.apply($, can.map(tg.task_group_tasks.reify(), function(tgt) {
                  return tgt.refresh().then(function(tgt) {

                    return tgt.attr({
                      'access_control_list': [{
                        ac_role_id: assigneeRole.id,
                        person: {
                          id: that.contact.id,
                          type: 'Person',
                        },
                      }],
                      'end_date': that.end_date,
                      'start_date': moment().format('MM/DD/YYYY'),
                      'task_type': tgt.task_type || 'text',
                    }).save();
                  });
                }));
              });
            }));
          })
        );
      }

      return ret.then(function (wf) {
        let cycleDfd = new CMS.Models.Cycle({
          workflow: wf,
          autogenerate: true,
          context: wf.context,
        }).save();
        cycleDfd.then(function () {
          return that.original_object.refresh();
        });
        return cycleDfd;
      });
    });
  },
  computed_errors: ApprovalWorkflowErrors,
  computed_unsuppressed_errors: ApprovalWorkflowErrors,
});

export default ModalsController({
  pluginName: 'ggrc_controllers_approval_workflow',
  defaults : {
    original_object : null,
    new_object_form: true,
    model: ApprovalWorkflow,
    modal_title: "Submit for review",
    custom_save_button_text: "Submit",
    content_view: GGRC.mustache_path + "/wf_objects/approval_modal_content.mustache",
    button_view : BUTTON_VIEW_SAVE_CANCEL,
    afterFetch: function () {
      this.attr("instance", new ApprovalWorkflow({
        original_object : this.attr('instance'),
      }));
    },
  },
}, {
  init : function() {
    this.options.button_view = BUTTON_VIEW_SAVE_CANCEL;
    this._super.apply(this, arguments);
  },
  "input[null-if-empty] change" : function(el, ev) {
    if(el.val() === "") {
      this.options.instance.attr(el.attr("name").split(".").slice(0, -1).join("."), null);
    }
  },
});

export {
  ApprovalWorkflow,
};<|MERGE_RESOLUTION|>--- conflicted
+++ resolved
@@ -74,13 +74,8 @@
               href: window.location.href.replace(/#.*$/, ''),
             }),
             context: that.original_object.context,
-<<<<<<< HEAD
-          }).save()
-        ).then(function(wf) {
-=======
           }).save(createDefaultTaskGroup)
         ).then(function (wf) {
->>>>>>> ac17c07e
           return $.when(
             wf,
             new CMS.Models.TaskGroup({
