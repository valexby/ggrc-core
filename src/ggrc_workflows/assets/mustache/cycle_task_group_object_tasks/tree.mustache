{{!
    Copyright (C) 2014 Google Inc., authors, and contributors <see AUTHORS file>
    Licensed under http://www.apache.org/licenses/LICENSE-2.0 <see LICENSE file>
    Created By: brad@reciprocitylabs.com
    Maintained By: brad@reciprocitylabs.com
}}


<li class="tree-item item-list" {{addclass "t-" instance.status}} {{addclass "t-" instance.overdue}}
  data-object-id="{{instance.id}}" data-object-type="{{instance.class.table_singular}}"
  {{#instance}}{{data 'model'}}{{/instance}}
  >
  <div class="item-main" {{data 'model'}}>
    <div class="item-wrap">
      <div class="openclose">
        <span class="status-label status-{{to_class instance.status '_'}}"></span>
        <i class="grcicon-arrow-right"></i>
      </div>
      <div class="select">
        <div class="item-data">
          <div class="row-fluid">
            {{#is_dashboard}}
              <div class="span4">
            {{/is_dashboard}}
            {{^is_dashboard}}
              <div class="span8">
            {{/is_dashboard}}
              <div class="title tree-title-area">
                <i class="grcicon-task-black"></i>
                {{instance.title}}
              </div>
            </div>

<<<<<<< HEAD
        <div class="span6">
          <ul class="tree-action-list tasks-action">
            {{#with_mapping '_object' instance}}
              {{#if_helpers '\
                #current_user_is_contact' instance '\
                or #owned_by_current_user' _object.0.instance '\
                or #current_user_is_admin'}}
                <li>
                  {{#if_equals instance.task_group_task.object_review True}}
                    {{#if_equals instance.status "InProgress"}}
                      <i class="grcicon-review"></i>
                      <span class="setup-link" rel="tooltip" title="Review in progress" style="margin-bottom:0">
                        Review in progress
                      </span>
                    {{/if_equals}}
                  {{/if_equals}}
                </li>
              {{/if_helpers}}
            {{/with_mapping}}
            <li>
              <div class="date">
                <span rel="tooltip" data-placement="top" {{#is_overdue instance.end_date instance.status}}class="error"{{/is_overdue}} data-original-title="Due On">
                  <i class="grcicon-history-{{#is_overdue instance.end_date instance.status}}red{{else}}color{{/if overdue_warning}}"></i> {{localize_date instance.end_date}}
                </span>
              </div>
            </li>
            <li>
              {{#with_mapping_count instance 'cycle_task_entries'}}
              <span class="counter" rel="tooltip" data-placement="left" data-original-title="# of comments">
                <i class="grcicon-object-black"></i>
                <strong class="error">{{count}}</strong>
              </span>
              {{/with_mapping_count}}
            </li>
            {{#using cycle=instance.cycle}}
              {{#if_equals cycle.is_current true}}
                {{#with_mapping '_object' instance}}
                  {{#if_helpers '\
                    #current_user_is_contact' instance '\
                    or #current_user_is_admin'}}
                    <li>
                      <div class="request-control" {{ (el) -> $(el).bind('inserted', function() { el.ggrc_controllers_quick_form({ instance : el.closest('.item-list').data('model')}); }); }}>
                        {{#if_equals instance.status 'Assigned'}}
                          <button class="btn btn-primary change-task-status {{instance._disabled}}" data-openclose="open" data-name="status" data-value="InProgress">Start</button>
                        {{/if_equals}}
                        {{#if_equals instance.status 'InProgress'}}
                          {{#if_equals instance.task_group_task.object_review True}}
                            <button class="btn btn-success change-task-status {{instance._disabled}}" data-name="status" data-value="Verified">Approve</button>
                            <button class="btn btn-danger change-task-status {{instance._disabled}}" data-name="status" data-value="Declined">Decline</button>
                          {{else}}
                          <button class="btn change-task-status {{instance._disabled}}" data-name="status" data-value="Finished">Finish</button>
                          {{/if_equals}}
                        {{/if_equals}}
                        {{#if_equals instance.status 'Declined'}}
                          <button class="btn change-task-status {{instance._disabled}}" data-name="status" data-value="Finished">Finish</button>
                        {{/if_equals}}
                        {{#if_equals instance.status 'Finished'}}
                          <button class="btn btn-danger change-task-status {{instance._disabled}}" data-name="status" data-value="Declined">Decline</button>
                          <button class="btn btn-success change-task-status {{instance._disabled}}" data-openclose="close" data-name="status" data-value="Verified">Verify</button>
                        {{/if_equals}}
                        {{#if_equals instance.status 'Verified'}}
                          <span class="task-done">
                            <em>Verified</em>
                          </span>
                        {{/if_equals}}
                        {{#instance._undo.0}}
                          <a href="javascript://" data-name="status" data-value="{{instance._undo.0}}" data-undo="true" class="undo {{instance._disabled}}">Undo</a>
                        {{/instance._undo.0}}
                      </div>
                    </li>
                  {{/if_helpers}}
                {{/with_mapping}}
              {{/if_equals}}
            {{/using}}
          </ul>
        </div>
      </div>
    </div>
  </div>
=======
            {{#is_dashboard}}
              <div class="span2">
                {{#using instance=instance.cycle_task_group_object}}
                  {{#using object=instance.object}}
                      <div class="tree-title-area">
                        <i class="grcicon-{{instance.object.reify.class.table_singular}}-black"></i>
                        <span class="tiny-data">
                          {{firstnonempty object.title ''}}
                        </span>
                      </div>
                  {{/using}}
                {{/using}}
              </div>
              <div class="span2">
                {{#using cycle=instance.cycle}}
                  {{#using workflow=cycle.workflow}}
                      <div class="tree-title-area">
                        <span class="tiny-data" rel="tooltip" title="Workflow title">
                          {{workflow.title}}
                        </span>
                      </div>
                  {{/using}}
                {{/using}}
              </div>
            {{/is_dashboard}}

            <div class="span4">
              <ul class="tree-action-list tasks-action">
                <li>
                  <div class="date">
                    <span rel="tooltip" data-placement="top" {{#is_overdue instance.end_date instance.status}}class="error"{{/is_overdue}} data-original-title="Due On">
                      <i class="grcicon-history-{{#is_overdue instance.end_date instance.status}}red{{else}}color{{/if overdue_warning}}"></i> {{localize_date instance.end_date}}
                    </span>
                  </div>
                </li>
                <li>
                  {{#with_mapping_count instance 'cycle_task_group_object'}}
                  <span class="counter" rel="tooltip" data-placement="left" data-original-title="# of comments">
                    <i class="grcicon-object-black"></i>
                    <strong class="error">{{count}}</strong>
                  </span>
                  {{/with_mapping_count}}
                </li>
                {{#using cycle=instance.cycle}}
                  {{#if_equals cycle.is_current true}}
                  <li>
                    <div class="request-control" {{ (el) -> $(el).bind('inserted', function() { el.ggrc_controllers_quick_form({ instance : el.closest('.item-list').data('model')}); }); }}>
                      {{#if_equals instance.status 'Assigned'}}
                        <button class="btn btn-mini btn-info change-task-status {{instance._disabled}}" data-openclose="open" data-name="status" data-value="InProgress">Start</button>
                      {{/status}}
                      {{#if_equals instance.status 'InProgress'}}
                        <button class="btn btn-mini btn-draft change-task-status {{instance._disabled}}" data-name="status" data-value="Finished">Finish</button>
                      {{/if_equals}}
                      {{#if_equals instance.status 'Declined'}}
                        <button class="btn btn-mini btn-draft change-task-status {{instance._disabled}}" data-name="status" data-value="Finished">Finish</button>
                      {{/if_equals}}
                      {{#if_equals instance.status 'Finished'}}
                        <button class="btn btn-mini btn-danger change-task-status {{instance._disabled}}" data-name="status" data-value="Declined">Decline</button>
                        <button class="btn btn-mini btn-success change-task-status {{instance._disabled}}" data-openclose="close" data-name="status" data-value="Verified">Verify</button>
                      {{/status}}
                      {{#if_equals instance.status 'Verified'}}
                        <span class="task-done">
                          <em>Verified</em>
                        </span>
                      {{/if_equals}}
                      {{#instance._undo.0}}
                        <a href="javascript://" data-name="status" data-value="{{instance._undo.0}}" data-undo="true" class="undo {{instance._disabled}}">Undo</a>
                      {{/instance._undo.0}}
                    </div>
                  </li>
                  {{/if_equals}}
                {{/using}}
              </ul>
            </div>
          </div>
        </div><!-- item-data end -->
      </div><!-- select end -->
    </div><!-- item-wrap end -->
  </div><!-- item-main end -->
>>>>>>> fd78e4aa

  {{#if expanded}}
  <div class="tier-2-info item-content">
    <div class="tier-2-info-content">
<<<<<<< HEAD

      {{#is_allowed 'update' instance context='for'}}
      <div class="action-bar">
        <ul class="change-links">
          <li>
            <a href="javascript://" data-object-singular-override="Task for current Workflow Cycle" data-toggle="modal-ajax-form" data-modal-reset="reset" data-modal-class="modal-wide" data-object-singular="{{instance.class.model_singular}}" data-object-plural="{{instance.class.table_plural}}" data-object-id="{{instance.id}}">
              <i class="grcicon-edit"></i>
              Edit Task
            </a>
          </li>
        </ul>
      </div>
      {{/is_allowed}}

      <section class="small-info info tier-info">
        <div class="row-fluid">
          <div class="span9">
            <h6>Task</h6>
            <h3>
              {{instance.title}}
            </h3>
          </div>
          <div class="span3">
            <h6>Assignee</h6>
            {{#if_cycle_assignee_privileges instance}}
            <div {{#instance}}{{data 'model'}}{{/instance}} {{ (el) -> el.ggrc_controllers_quick_form({ instance : el.data('model')}); }}>
              {{#using contact=instance.contact}}
                <div class="objective-selector">
                  <input type="text" name="contact.name" data-lookup="Person" data-params="Person:is_enabled=1" class="search-icon input-block-level" {{#if_equals instance.status 'Verified'}}disabled="disabled"{{/if}} placeholder="Choose Assignee" value="{{firstnonempty contact.name contact.email ''}}">
                </div>
              {{/using}}
            </div>
            {{else}}
              {{#using contact=instance.contact}}
              <div>{{firstnonempty contact.name contact.email ''}}</div>
              {{/using}}
            {{/if_cycle_assignee_privileges}}
          </div>
        </div>

        <div class="row-fluid">
          <div class="span12">
          {{#if_helpers '\
            #if_equals' instance.task_type 'text' '\
            or #if_equals' instance.task_type "" '\
            or #if_null' instance.task_type}}
            <h6>Task details</h6>
            <div class="tree-description">
              {{{firstnonempty instance.description 'No additional details'}}}
            </div>
          {{/if_helpers}}
          {{#if_equals instance.task_type 'menu'}}
            <h6>Response Options</h6>
            {{! here we need to start a quick form or other componenet}}
            <ggrc-quick-update instance="instance">
              <select name="selected_response_options.0" {{^if_can_edit_response instance instance.status}}disabled="disabled"{{/if}}>
                {{#each instance.response_options}}
                  <option value="{{.}}" {{#if_equals instance.selected_response_options.0 this}}selected="selected"{{/if_equals}}>{{.}}</option>
                {{/each}}
              </select>
            </ggrc-quick-update>
          {{/if_equals}}
          {{#if_equals instance.task_type 'checkbox'}}
            <h6>Response Options</h6>
            <ggrc-quick-update instance="instance">
              {{#each instance.response_options}}
              <div class="row-fluid">
                <div class="span12">
                  <input type="checkbox" {{^if_can_edit_response instance instance.status}}disabled="disabled"{{/if}} multiple="multiple" name="selected_response_options" value="{{.}}" {{#in_array this instance.selected_response_options}}checked="checked"{{/in_array}}> {{.}}
                </div>
              </div>
              {{/each}}
            </ggrc-quick-update>
          {{/if_equals}}
          <br>
          </div>
        </div>

        {{#is_dashboard}}
          {{#using instance=instance.cycle_task_group_object}}
            {{#using object=instance.object}}
              {{#if object.viewLink}}
              <div class="row-fluid">
                <div class="span9">
                  <h6>Task to be performed on object</h6>
                  <p>
                    <i class="grcicon-{{instance.object.reify.class.table_singular}}-color smallmargin"></i>
                    <span class="cap">{{instance.object.reify.class.table_singular}}:</span>
                    {{#is_allowed "view_object_page" object}}
                      <a href="{{object.viewLink}}" rel="tooltip" data-original-title="View {{instance.object.reify.class.table_singular}}">
                        {{firstnonempty object.title instance.title}}
                        <i class="grcicon-goto smallmargin"></i>
                      </a>
                      <a class="btn btn-primary btn-mini" href="{{object.viewLink}}" rel="tooltip" data-original-title="Open {{instance.object.reify.class.table_singular}} in a new tab" target="_blank">
                        Open in new tab
                      </a>
                    {{else}}
                      {{firstnonempty object.title instance.title}}
                    {{/is_allowed}}
                  </p>
                </div>
                <div class="span3">
                  <h6>Start/End dates</h6>
                  <p>
                    {{localize_date instance.start_date}}
                    -
                    {{localize_date instance.end_date}}
                  </p>
                </div>
              </div>
              {{/if}}
            {{/using}}
          {{/using}}
        {{/is_dashboard}}

        {{#using cycle=instance.cycle}}
        {{#using workflow=cycle.workflow}}
        {{#if_helpers '\
          #is_dashboard' '\
          or ^is_page_instance' workflow}}

            <div class="row-fluid">
              <div class="span12">
                <h6>Part of the workflow</h6>
                <p>
                  <a href="{{workflow.viewLink}}">
                    {{workflow.title}}
                    <i class="grcicon-goto smallmargin"></i>
                  </a>
                </p>
                <br>
              </div>
            </div>
        {{/if_helpers}}
        {{/using}}
        {{/using}}



=======
>>>>>>> fd78e4aa
      {{#if draw_children}}
        {{#child_options.1}}
          <div class="inner-tree {{^if list.length}}hide{{/list}}">
            <ul class="tree-structure new-tree" {{data 'options'}} {{ (el) -> el.cms_controllers_tree_view(el.data("options")) }}></ul>
          </div>
        {{/child_options.1}}
      {{/if}}
  {{/if}}
</li><|MERGE_RESOLUTION|>--- conflicted
+++ resolved
@@ -31,87 +31,6 @@
               </div>
             </div>
 
-<<<<<<< HEAD
-        <div class="span6">
-          <ul class="tree-action-list tasks-action">
-            {{#with_mapping '_object' instance}}
-              {{#if_helpers '\
-                #current_user_is_contact' instance '\
-                or #owned_by_current_user' _object.0.instance '\
-                or #current_user_is_admin'}}
-                <li>
-                  {{#if_equals instance.task_group_task.object_review True}}
-                    {{#if_equals instance.status "InProgress"}}
-                      <i class="grcicon-review"></i>
-                      <span class="setup-link" rel="tooltip" title="Review in progress" style="margin-bottom:0">
-                        Review in progress
-                      </span>
-                    {{/if_equals}}
-                  {{/if_equals}}
-                </li>
-              {{/if_helpers}}
-            {{/with_mapping}}
-            <li>
-              <div class="date">
-                <span rel="tooltip" data-placement="top" {{#is_overdue instance.end_date instance.status}}class="error"{{/is_overdue}} data-original-title="Due On">
-                  <i class="grcicon-history-{{#is_overdue instance.end_date instance.status}}red{{else}}color{{/if overdue_warning}}"></i> {{localize_date instance.end_date}}
-                </span>
-              </div>
-            </li>
-            <li>
-              {{#with_mapping_count instance 'cycle_task_entries'}}
-              <span class="counter" rel="tooltip" data-placement="left" data-original-title="# of comments">
-                <i class="grcicon-object-black"></i>
-                <strong class="error">{{count}}</strong>
-              </span>
-              {{/with_mapping_count}}
-            </li>
-            {{#using cycle=instance.cycle}}
-              {{#if_equals cycle.is_current true}}
-                {{#with_mapping '_object' instance}}
-                  {{#if_helpers '\
-                    #current_user_is_contact' instance '\
-                    or #current_user_is_admin'}}
-                    <li>
-                      <div class="request-control" {{ (el) -> $(el).bind('inserted', function() { el.ggrc_controllers_quick_form({ instance : el.closest('.item-list').data('model')}); }); }}>
-                        {{#if_equals instance.status 'Assigned'}}
-                          <button class="btn btn-primary change-task-status {{instance._disabled}}" data-openclose="open" data-name="status" data-value="InProgress">Start</button>
-                        {{/if_equals}}
-                        {{#if_equals instance.status 'InProgress'}}
-                          {{#if_equals instance.task_group_task.object_review True}}
-                            <button class="btn btn-success change-task-status {{instance._disabled}}" data-name="status" data-value="Verified">Approve</button>
-                            <button class="btn btn-danger change-task-status {{instance._disabled}}" data-name="status" data-value="Declined">Decline</button>
-                          {{else}}
-                          <button class="btn change-task-status {{instance._disabled}}" data-name="status" data-value="Finished">Finish</button>
-                          {{/if_equals}}
-                        {{/if_equals}}
-                        {{#if_equals instance.status 'Declined'}}
-                          <button class="btn change-task-status {{instance._disabled}}" data-name="status" data-value="Finished">Finish</button>
-                        {{/if_equals}}
-                        {{#if_equals instance.status 'Finished'}}
-                          <button class="btn btn-danger change-task-status {{instance._disabled}}" data-name="status" data-value="Declined">Decline</button>
-                          <button class="btn btn-success change-task-status {{instance._disabled}}" data-openclose="close" data-name="status" data-value="Verified">Verify</button>
-                        {{/if_equals}}
-                        {{#if_equals instance.status 'Verified'}}
-                          <span class="task-done">
-                            <em>Verified</em>
-                          </span>
-                        {{/if_equals}}
-                        {{#instance._undo.0}}
-                          <a href="javascript://" data-name="status" data-value="{{instance._undo.0}}" data-undo="true" class="undo {{instance._disabled}}">Undo</a>
-                        {{/instance._undo.0}}
-                      </div>
-                    </li>
-                  {{/if_helpers}}
-                {{/with_mapping}}
-              {{/if_equals}}
-            {{/using}}
-          </ul>
-        </div>
-      </div>
-    </div>
-  </div>
-=======
             {{#is_dashboard}}
               <div class="span2">
                 {{#using instance=instance.cycle_task_group_object}}
@@ -191,153 +110,10 @@
       </div><!-- select end -->
     </div><!-- item-wrap end -->
   </div><!-- item-main end -->
->>>>>>> fd78e4aa
 
   {{#if expanded}}
   <div class="tier-2-info item-content">
     <div class="tier-2-info-content">
-<<<<<<< HEAD
-
-      {{#is_allowed 'update' instance context='for'}}
-      <div class="action-bar">
-        <ul class="change-links">
-          <li>
-            <a href="javascript://" data-object-singular-override="Task for current Workflow Cycle" data-toggle="modal-ajax-form" data-modal-reset="reset" data-modal-class="modal-wide" data-object-singular="{{instance.class.model_singular}}" data-object-plural="{{instance.class.table_plural}}" data-object-id="{{instance.id}}">
-              <i class="grcicon-edit"></i>
-              Edit Task
-            </a>
-          </li>
-        </ul>
-      </div>
-      {{/is_allowed}}
-
-      <section class="small-info info tier-info">
-        <div class="row-fluid">
-          <div class="span9">
-            <h6>Task</h6>
-            <h3>
-              {{instance.title}}
-            </h3>
-          </div>
-          <div class="span3">
-            <h6>Assignee</h6>
-            {{#if_cycle_assignee_privileges instance}}
-            <div {{#instance}}{{data 'model'}}{{/instance}} {{ (el) -> el.ggrc_controllers_quick_form({ instance : el.data('model')}); }}>
-              {{#using contact=instance.contact}}
-                <div class="objective-selector">
-                  <input type="text" name="contact.name" data-lookup="Person" data-params="Person:is_enabled=1" class="search-icon input-block-level" {{#if_equals instance.status 'Verified'}}disabled="disabled"{{/if}} placeholder="Choose Assignee" value="{{firstnonempty contact.name contact.email ''}}">
-                </div>
-              {{/using}}
-            </div>
-            {{else}}
-              {{#using contact=instance.contact}}
-              <div>{{firstnonempty contact.name contact.email ''}}</div>
-              {{/using}}
-            {{/if_cycle_assignee_privileges}}
-          </div>
-        </div>
-
-        <div class="row-fluid">
-          <div class="span12">
-          {{#if_helpers '\
-            #if_equals' instance.task_type 'text' '\
-            or #if_equals' instance.task_type "" '\
-            or #if_null' instance.task_type}}
-            <h6>Task details</h6>
-            <div class="tree-description">
-              {{{firstnonempty instance.description 'No additional details'}}}
-            </div>
-          {{/if_helpers}}
-          {{#if_equals instance.task_type 'menu'}}
-            <h6>Response Options</h6>
-            {{! here we need to start a quick form or other componenet}}
-            <ggrc-quick-update instance="instance">
-              <select name="selected_response_options.0" {{^if_can_edit_response instance instance.status}}disabled="disabled"{{/if}}>
-                {{#each instance.response_options}}
-                  <option value="{{.}}" {{#if_equals instance.selected_response_options.0 this}}selected="selected"{{/if_equals}}>{{.}}</option>
-                {{/each}}
-              </select>
-            </ggrc-quick-update>
-          {{/if_equals}}
-          {{#if_equals instance.task_type 'checkbox'}}
-            <h6>Response Options</h6>
-            <ggrc-quick-update instance="instance">
-              {{#each instance.response_options}}
-              <div class="row-fluid">
-                <div class="span12">
-                  <input type="checkbox" {{^if_can_edit_response instance instance.status}}disabled="disabled"{{/if}} multiple="multiple" name="selected_response_options" value="{{.}}" {{#in_array this instance.selected_response_options}}checked="checked"{{/in_array}}> {{.}}
-                </div>
-              </div>
-              {{/each}}
-            </ggrc-quick-update>
-          {{/if_equals}}
-          <br>
-          </div>
-        </div>
-
-        {{#is_dashboard}}
-          {{#using instance=instance.cycle_task_group_object}}
-            {{#using object=instance.object}}
-              {{#if object.viewLink}}
-              <div class="row-fluid">
-                <div class="span9">
-                  <h6>Task to be performed on object</h6>
-                  <p>
-                    <i class="grcicon-{{instance.object.reify.class.table_singular}}-color smallmargin"></i>
-                    <span class="cap">{{instance.object.reify.class.table_singular}}:</span>
-                    {{#is_allowed "view_object_page" object}}
-                      <a href="{{object.viewLink}}" rel="tooltip" data-original-title="View {{instance.object.reify.class.table_singular}}">
-                        {{firstnonempty object.title instance.title}}
-                        <i class="grcicon-goto smallmargin"></i>
-                      </a>
-                      <a class="btn btn-primary btn-mini" href="{{object.viewLink}}" rel="tooltip" data-original-title="Open {{instance.object.reify.class.table_singular}} in a new tab" target="_blank">
-                        Open in new tab
-                      </a>
-                    {{else}}
-                      {{firstnonempty object.title instance.title}}
-                    {{/is_allowed}}
-                  </p>
-                </div>
-                <div class="span3">
-                  <h6>Start/End dates</h6>
-                  <p>
-                    {{localize_date instance.start_date}}
-                    -
-                    {{localize_date instance.end_date}}
-                  </p>
-                </div>
-              </div>
-              {{/if}}
-            {{/using}}
-          {{/using}}
-        {{/is_dashboard}}
-
-        {{#using cycle=instance.cycle}}
-        {{#using workflow=cycle.workflow}}
-        {{#if_helpers '\
-          #is_dashboard' '\
-          or ^is_page_instance' workflow}}
-
-            <div class="row-fluid">
-              <div class="span12">
-                <h6>Part of the workflow</h6>
-                <p>
-                  <a href="{{workflow.viewLink}}">
-                    {{workflow.title}}
-                    <i class="grcicon-goto smallmargin"></i>
-                  </a>
-                </p>
-                <br>
-              </div>
-            </div>
-        {{/if_helpers}}
-        {{/using}}
-        {{/using}}
-
-
-
-=======
->>>>>>> fd78e4aa
       {{#if draw_children}}
         {{#child_options.1}}
           <div class="inner-tree {{^if list.length}}hide{{/list}}">
