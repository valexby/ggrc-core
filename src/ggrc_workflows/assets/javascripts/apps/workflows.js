--- conflicted
+++ resolved
@@ -60,13 +60,10 @@
             tasks : "Task",
             objects : _workflow_object_types
           },
-<<<<<<< HEAD
+          task_group_tasks: Direct(
+            "TaskGroupTask", "task_group", "task_group_tasks"),
           tasks: Proxy(
             "Task", "task", "TaskGroupTask", "task_group", "task_group_tasks"),
-=======
-          task_group_tasks: Direct("TaskGroupTask", "task_group", "task_group_tasks"),
-          tasks: Proxy("Task", "task", "TaskGroupTask", "task_group", "task_group_tasks"),
->>>>>>> 5301cafb
           objects: Proxy(
             null, "object", "TaskGroupObject", "task_group", "task_group_objects")
         },
