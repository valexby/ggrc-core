--- conflicted
+++ resolved
@@ -560,11 +560,7 @@
   # Doing this regardless of status.history.has_changes() is important in order
   # to update objects that have been declined. It updates the os_last_updated
   # date and last_updated_by via the call to set_internal_object_state.
-<<<<<<< HEAD
-  if obj.object_approval:
-=======
   if getattr(obj.task_group_task, 'object_approval', None):
->>>>>>> e237b6fa
     os_state = None
     status = None
     if obj.status == 'Verified':
