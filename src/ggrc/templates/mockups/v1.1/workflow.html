--- conflicted
+++ resolved
@@ -77,976 +77,9 @@
       </div>
     </div>
   </header>
-<<<<<<< HEAD
-  <div class="area program">
-    <div class="header-content">
-      <div class="row-fluid">
-        <div id="page-header" class="span9">
-          <h1 class="programs">
-            <div class="grcobject programs" rel="tooltip" data-placement="bottom" title="Assessment">
-              <i class="grcicon-assessment-white"></i>
-            </div>
-            2014 Google Fiber Assessment
-            <span class="private"></span>
-          </h1>
-        </div>
-      </div>
-    </div>
-
-    <section class="content">
-      <div class="clearfix">
-        <div class="bar-v objnav"></div>
-        <div class="inner-nav">
-          <div class="object-nav">
-            <ul class="nav internav program cms_controllers_inner_nav ui-sortable">
-              <li class="active">
-                <a href="#info_widget">
-                  <div class="oneline">
-                    <i class="grcicon-info"></i>
-                    Workflow Info
-                  </div>
-                </a>
-                <div class="drag"></div>
-              </li>
-              <li>
-                <a href="#objects_widget" class="objects_widget">
-                  <div class="oneline">
-                    <i class="grcicon-object-color"></i>
-                    Objects (<span id="objectsMainCounter">5</span>)
-                  </div>
-                </a>
-                <div class="drag"></div>
-              </li>
-              <li>
-                <a href="#tasks_widget" class="tasks_widget">
-                  <div class="oneline">
-                    <i class="grcicon-task-color"></i>
-                    Tasks (<span id="objectsMainCounter2">2</span>)
-                  </div>
-                </a>
-                <div class="drag"></div>
-              </li>
-              <li>
-                <a href="#people_widget" class="people_widget">
-                  <div class="oneline">
-                    <i class="grcicon-person-color"></i>
-                    People (<span id="objectsMainCounter3">3</span>)
-                  </div>
-                </a>
-                <div class="drag"></div>
-              </li>
-              <li>
-                <a href="#task_groups_widget" class="task_groups_widget">
-                  <div class="oneline">
-                    <i class="grcicon-task-group-color"></i>
-                    Task Groups (<span id="objectsMainCounter4">0</span>)
-                  </div>
-                </a>
-                <div class="drag"></div>
-              </li>
-              <li class="inner-nav-button">
-                <button type="submit" id="workflowStart" class="btn disabled">
-                  Start Workflow
-                </button>
-              </li>
-            </ul>
-          </div>
-        </div>
-
-
-        <div class="object-area" style="margin-left: 200px;">
-          <div id="show_columns" class="column-set">
-            <div id="middle_column" class="widget-area ui-sortable">
-
-              <!-- Widget: Workflow Info -->
-              <section class="widget programs widget-active" id="info_widget">
-                <header class="header">
-                  <div class="row-fluid">
-                    <div class="span9">
-                      <h2>
-                        <i class="grcicon-info"></i>
-                        Workflow Info
-                        <span class="object_count">
-                          </span>
-                        <span class="explanation"></span>
-                      </h2>
-                    </div>
-                    <div class="span3">
-                      <div class="widget-action pull-right widget-action-help">
-                        <a data-placement="top" data-toggle="modal-ajax" data-modal-type="helpform" data-help-slug="info" href="javascript://" rel="tooltip" data-original-title="Help">
-                          <i class="grcicon-help-black"></i>
-                        </a>
-                      </div>
-                    </div>
-                  </div>
-                </header>
-                <section class="content">
-                  <section class="info">
-                    <div class="row-fluid">
-                      <div class="span6">
-                        <h3>2014 Google Fiber Assessment</h3>
-                      </div>
-                      <div class="span6">&nbsp;</div>
-                    </div>
-
-                    <div class="row-fluid">
-                      <div class="span6">
-                        <div class="rtf-block">
-                          <p>Initial control setup confirmation.</p>
-                        </div>
-                      </div>
-                      <div class="span6">
-                        <div class="row-fluid">
-                          <div>
-                            <p>
-                              <strong>Status:</strong><br>
-                              Future
-                            </p>
-                          </div>
-                        </div>
-                      </div>
-                    </div>
-
-                    <div class="row-fluid">
-                      <div class="span12">
-                        <div class="rtf-block">
-                          <strong>Workflow Owner:</strong>
-                          Cassius Clay
-                        </div>
-                      </div>
-                    </div>
-
-                    <div class="row-fluid">
-                      <div class="span12">
-                        <p>
-                          <strong>Due on:</strong>
-                          09/01/14
-                        </p>
-                        <p>
-                          <strong>gGRC Folder:</strong>
-                          <a href="#">gGRC Programs/Google Fiber/2014 Google Fiber Assessment/</a>
-                        </p>
-                      </div>
-                    </div>
-
-                    <div class="row-fluid">
-                      <div class="span12">
-                        <div class="info-utility-link">
-                          <a href="#editWorkflow" class="info-edit" title="Edit"  data-toggle="modal">
-                            <i class="grcicon-edit"></i>
-                            Edit Workflow Info
-                          </a>
-                        </div>
-                      </div>
-                    </div>
-
-                  </section>
-                </section>
-              </section>
-
-              <!-- Widget: Task Goups -->
-              <section class="widget programs" id="task_groups_widget" style="display:none;">
-                <header class="header">
-                  <div class="row-fluid">
-                    <div class="span9">
-                      <h2>
-                        <i class="grcicon-task-group-color"></i>
-                        Task Groups
-                        (<span class="object_count" id="TaskGroupCounter">0</span>)
-                        <span class="explanation"></span>
-                      </h2>
-                    </div>
-                    <div class="span3">
-                      <div class="widget-action pull-right widget-action-help">
-                        <a data-placement="top" data-toggle="modal-ajax" data-modal-type="helpform" data-help-slug="info" href="javascript://" rel="tooltip" data-original-title="Help">
-                          <i class="grcicon-help-black"></i>
-                        </a>
-                      </div>
-                    </div>
-                  </div>
-                </header>
-                <section class="content">
-                  <ul class="tree-structure new-tree mockup-tree">
-                    <li class="tree-item program" id="TaskGroupItem">
-                      <div class="item-main">
-                        <a href="javascript://" class="openclose">
-                          <div class="row-fluid">
-                            <div class="span12">
-                              <ul class="tree-action-list">
-                                <li>
-                                  <i class="grcicon-person-green pull-left icon-field"></i>
-                                  <div class="objective-selector">
-                                    <input tabindex="1" type="text" name="lead_email" class="span10 search-icon short-field" placeholder="Enter text to search for Workflow Owner" value="Cassius Clay">
-                                  </div>
-                                </li>
-                                <li>
-                                  <span class="counter" rel="tooltip" data-placement="left" data-original-title="# of mapped objects">
-                                    <i class="grcicon-object-black"></i>
-                                    <strong class="error">0</strong>
-                                  </span>
-                                </li>
-                                <li>
-                                  <span class="counter" rel="tooltip" data-placement="left" data-original-title="# of mapped tasks">
-                                    <i class="grcicon-task-black"></i>
-                                    <strong class="error">0</strong>
-                                  </span>
-                                </li>
-                                <li>
-                                  <span class="counter">
-                                    <i class="grcicon-deleted"></i>
-                                  </span>
-                                </li>
-                              </ul>
-                              <div class="item-data">
-                                <div class="tree-title-area">
-                                  Control Verification Setup
-                                </div>
-                              </div>
-                            </div>
-                          </div>
-                        </a>
-                      </div>
-                      <div class="tier-2-info item-content" style="display: none;">
-                        <div class="tier-2-info-content">
-                          <div class="show-description">
-                            <div class="row-fluid">
-                              <div class="span6 task-group-title">
-                                <h3>
-                                  Control Verification Setup
-                                  <a href="#"><i class="grcicon-edit"></i></a>
-                                </h3>
-                              </div>
-
-                              <div class="span6">
-                                <label class="top-align-label">
-                                  <strong>Due date:</strong>
-                                  <input tabindex="2" class="input-small date" name="end_date" data-toggle="datepicker" data-after="end_date" placeholder="MM/DD/YYYY" type="text">
-                                </label>
-                              </div>
-                            </div>
-
-                            <div class="row-fluid">
-                              <div class="span12">
-                                <a id="TaskDescription" href="#">+ Add Description</a>
-
-                                <div id="TaskHolder">
-                                  <div class="wysiwyg-area">
-                                    <textarea id="program_description" class="span12 double wysihtml5" name="description" placeholder="Enter Description" tabindex="3"></textarea>
-                                  </div>
-                                  <a href="#" id="descriptionSave" class="btn btn-success">Save</a>
-                                  <a href="#" id="descriptionCancel"><i class="grcicon-x-grey"></i>Cancel</a>
-                                </div>
-
-                                <div id="TaskUpdated">
-                                  <div class="tree-description">
-                                    Lorem ipsum dolor sit amet, consectetur adipiscing elit. Proin laoreet fringilla massa, mollis aliquet massa pulvinar ut. Suspendisse congue varius nisi in rhoncus. Phasellus bibendum commodo ante. Etiam porta turpis nec magna suscipit malesuada.
-                                    <a class="task-edit-icon" href="#"><i class="grcicon-edit"></i></a>
-                                  </div>
-                                </div>
-
-                              </div>
-                            </div>
-                            <br>
-                            <div class="row-fluid">
-                              <div class="span6">
-                                <strong>Objects (0)</strong><br>
-                                <input tabindex="3" class="input-xlarge" placeholder="Add Object" type="text">
-                                <a href="#"><i class="grcicon-deleted"></i></a>
-                              </div>
-
-                              <div class="span6">
-                                <strong>Tasks (0)</strong><br>
-                                <input tabindex="4" class="input-xlarge" placeholder="Add Task" type="text">
-                                <a href="#"><i class="grcicon-deleted"></i></a>
-                              </div>
-                            </div>
-
-                          </div>
-                        </div>
-                      </div>
-                    </li>
-                    <li class="tree-footer tree-item tree-item-add">
-                      <div class="row-fluid">
-                        <div class="span10 section-expandable">
-                          <div id="objectFooterUtility">
-                            <a href="#" id="addSingleObjectTrigger">
-                              + Add Task Group
-                            </a>
-                          </div>
-                          <div class="add-single-object" id="addSingleObject">
-                            <div class="row-fluid">
-                              <div class="span5">
-                                <div class="objective-selector">
-                                  <input type="text" id="new_object_name" name="object.title" class="input-block-level" placeholder="Enter Task Group Name">
-                                </div>
-                              </div>
-                              <div class="span4">
-                                <i class="grcicon-person-green pull-left icon-field"></i>
-                                <div class="objective-selector">
-                                  <input tabindex="1" type="text" name="lead_email" class="span10 search-icon" placeholder="Enter text to search for Workflow Owner" value="Cassius Clay">
-                                </div>
-                              </div>
-                              <div class="span3">
-                                <a href="#" class="btn btn-success btn-footer" id="addTaskGroup">Save</a>
-                                <a href="#" id="cancelTaskGroup"><i class="grcicon-x-grey"></i></a>
-                              </div>
-                            </div>
-                          </div>
-                        </div>
-                      </div>
-                    </li>
-                  </ul>
-                </section>
-              </section>
-
-              <!-- Widget: Objects -->
-              <section class="widget objectives" id="objects_widget" style="display:none;">
-                <header class="header">
-                  <div class="row-fluid">
-                    <div class="span9">
-                      <h2>
-                        <i class="grcicon-object-color"></i>
-                        Objects under Assessment
-                        <span class="object_count" id="objectsCounter">(5)</span>
-                        <span class="explanation"></span>
-                      </h2>
-                    </div>
-                    <div class="span3">
-                      <div class="widget-action pull-right widget-action-help">
-                        <a data-placement="top" data-toggle="modal-ajax" data-modal-type="helpform" data-help-slug="info" href="javascript://" rel="tooltip" data-original-title="Help">
-                          <i class="grcicon-help-black"></i>
-                        </a>
-                      </div>
-                    </div>
-                  </div>
-                </header>
-                <section class="content">
-                  <!--
-                  <div class="object-step" id="filters">
-
-                    <div class="choose-object-wrap">
-                      <div class="choose-object-content">
-                        <div class="row-fluid">
-                          <div class="span12">
-                            <div class="first-row">
-                              <label>
-                                <strong>Add all</strong>
-                              </label>
-                              <select class="input-medium">
-                                <option>Regulations</option>
-                                <option>Contracts</option>
-                                <option>Policies</option>
-                                <option>Standards</option>
-                                <option>Objectives</option>
-                                <option selected="selected">Controls</option>
-                              </select>
-                            </div>
-                          </div>
-                        </div>
-                        <div class="row-fluid">
-                          <div class="span12">
-
-                            <div class="indent-row">
-                              <label>
-                                <strong>Relevant to:</strong>
-                              </label>
-                              <select class="input-small">
-                                <option selected="selected">Program</option>
-                                <option>Process</option>
-                                <option>System</option>
-                                <option>Market</option>
-                              </select>
-                              <div class="objective-selector">
-                                <input type="text" name="program.title" class="input-large search-icon" value="{{value}}" placeholder="Enter text to search for Object">
-                              </div>
-                              <button type="submit" data-index="" class="remove_filter"><i class="grcicon-deleted"></i></button>
-                            </div>
-
-                            <div class="add-rule indent-row">
-                              <a href="#" id="addFilterRule">+ Add Rule</a>
-                            </div>
-                          </div>
-                        </div>
-                      <div class="choose-object-footer">
-                        <div class="row-fluid">
-                          <div class="span3">
-                            <div class="deny-buttons">
-                              <a class="btn reset_filter" href="#">Reset</a>
-                            </div>
-                          </div>
-                          <div class="span3">
-                            &nbsp;
-                          </div>
-                          <div class="span6">
-                            <div class="confirm-buttons">
-                              <span><strong>5 controls found</strong></span>
-                              <a class="btn btn-primary" href="#" id="objectReview">Review</a>
-                            </div>
-                          </div>
-                        </div>
-                      </div>
-                    </div>
-                  </div>
-
-                    <ul class="tree-structure new-tree mockup-tree">
-
-                      <li class="tree-item governance object-filter">
-                        <div class="item-main">
-                          <div class="row-fluid">
-                            <div class="span9">
-                              <div class="item-data">
-                                <div class="tree-title-area">
-                                  <span><strong>objects.length controls found</strong></span> &nbsp; <a href="#" id="filterTrigger"><strong>Show Filter</strong></a>
-                                </div>
-                              </div>
-                            </div>
-                            <div class="span3">
-                              <div class="object-check all-check">
-                                <label>
-                                  select all
-                                  <input type="checkbox" checked="checked" id="objectAll">
-                                </label>
-                              </div>
-                            </div>
-                          </div>
-                        </div>
-                      </li>
-
-                      <li class="tree-item governance selected">
-                        <div class="item-main">
-                          <div class="row-fluid">
-                            <div class="span11">
-                              <div class="item-data">
-                                <div class="tree-title-area">
-                                  <i class="grcicon-control-color"></i>
-                                  name
-                                </div>
-                              </div>
-                            </div>
-                            <div class="span1">
-                              <div class="object-check">
-                                <input type="checkbox" value="" checked="checked" class="object-check-single">
-                              </div>
-                            </div>
-                          </div>
-                        </div>
-                      </li>
-
-                    </ul>
-
-                     <ul class="tree-structure new-tree mockup-tree colored-list">
-
-	                    <li class="tree-item {{status}} object-top" data-index="">
-	                      <div class="item-main">
-	                        <a href="javascript://" class="openclose">
-	                          <div class="row-fluid">
-	                            <div class="span4">
-	                              <div class="item-data">
-	                                <div class="tree-title-area">
-	                                  <i class="grcicon-control-color"></i>
-	                                  Assessment of name
-	                                </div>
-	                              </div>
-	                            </div>
-	                            <div class="span2">
-
-	                              <span class="gray"><em>Due on assessment.end_date</em></span>
-
-	                            </div>
-	                            <div class="span3">
-	                              <i class="grcicon-person-green pull-left icon-field"></i>
-	                              <div class="objective-selector">
-	                                <input type="text" name="assessment_lead.email" class="span10 short-field search-icon" value="Cassius Clay" placeholder="Enter text to search for Assessment Lead">
-	                              </div>
-	                            </div>
-	                            <div class="span1">
-	                              <div class="counter">
-	                                <i class="grcicon-object-black" rel="tooltip" data-placement="top" data-original-title="Mapped Objects"></i>
-	                                tasks.length
-	                              </div>
-	                            </div>
-	                            <div class="span2">
-	                              <div class="control-wrap">
-	                                <div class="request-control">
-
-	                                  <button class="startObjectNow btn btn-primary" data-status="rq-responded" data-type="object">Start</button>
-
-	                                  <button class="startObjectNow btn disabled" data-status="rq-accepted" data-type="object">Finish</button>
-
-	                                  <span class="objectMessageNow task-done" data-type="object"><em>Completed</em></span>
-
-	                                </div>
-	                              </div>
-	                            </div>
-	                          </div>
-	                        </a>
-	                      </div>
-	                      <div class="tier-2-info item-content">
-	                        <div class="tier-2-info-content">
-	                          <a href="/mockups/v1.0/object.html" class="info-action">
-	                            View Object
-	                            <i class="grcicon-goto"></i>
-	                          </a>
-	                        </div>
-	                        <div class="inner-tree">
-	                          <h6>
-	                            Tasks (tasks.length)
-	                          </h6>
-	                          <ul class="tree-structure new-tree mockup-tree colored-list">
-
-	                            <li class="tree-item {{task_state}}">
-	                              <div class="item-main">
-	                                <a href="javascript://" class="openclose">
-	                                  <div class="row-fluid">
-	                                    <div class="span7">
-	                                      <div class="item-data">
-	                                        <div class="tree-title-area">
-	                                          task_title
-	                                        </div>
-	                                      </div>
-	                                    </div>
-	                                    <div class="span3">
-	                                      <i class="grcicon-person-green pull-left"></i>
-	                                      <div class="objective-selector">
-	                                        <input type="text" class="span10 short-field search-icon" placeholder="Enter text to search for Assessment Lead" value="{{task_lead}}">
-	                                      </div>
-	                                    </div>
-	                                    <div class="span2">
-	                                      <div class="control-wrap">
-	                                        <div class="request-control">
-
-			                                    <button class="startObjectNow btn btn-primary" data-status="rq-responded" data-type="tasks" data-id="">Start</button>
-
-			                                    <button class="startObjectNow btn" data-status="rq-accepted" data-type="tasks"  data-id="">Finish</button>
-
-			                                    <span class="objectMessageNow task-done" data-type="tasks"><em>Completed</em></span>
-
-	                                        </div>
-	                                      </div>
-	                                    </div>
-	                                  </div>
-	                                </a>
-	                              </div>
-
-	                              <div class="tier-2-info item-content">
-	                                <div class="tier-2-info-content">
-	                                  <div class="show-description">
-	                                    <div class="row-fluid">
-	                                      <div class="span10">
-	                                        <div class="tree-description">
-	                                          <strong>Task Details</strong><br>
-	                                          Lorem ipsum dolor sit amet, consectetur adipiscing elit. Cras vel rutrum tortor. Etiam lobortis volutpat tristique. Donec eget odio eu.
-	                                        </div>
-	                                      </div>
-	                                    </div>
-	                                  </div>
-	                                  <div class="row-fluid">
-	                                    <div class="span11">
-	                                      <div class="inner-row">
-
-	                                        <strong>Entries (<span id="entriesCount">entries.length</span>)</strong>
-	                                        <ul class="entry-list">
-
-	                                          <li>
-	                                            content
-	                                            <ul class="attachment-list">
-	                                              <li>
-	                                                <a href="#">
-	                                                  <i class="grcicon-attach"></i>
-	                                                  <span>supportingwalkthroughevidence.pdf</span>
-	                                                </a>
-	                                              </li>
-	                                              <li>
-	                                                <a href="#">
-	                                                  <i class="grcicon-attach"></i>
-	                                                  <span>screenshot.pdf</span>
-	                                                </a>
-	                                              </li>
-	                                            </ul>
-	                                            <span class="entry-author">By <a href="#">Cassius Clay</a> on 2014-01-27 7:45am UTC</span>
-	                                          </li>
-
-	                                        </ul>
-
-	                                        <div class="add-entry" style="display:none;">
-                                              <textarea class="span10" placeholder="Entry"></textarea>
-                                              <a href="#" class="entry-attachment">
-                                                <i class="grcicon-attach-color"></i> Attach supporting file
-                                              </a>
-                                              <br>
-                                              <a href="#" class="btn btn-small btn-primary addEntry" data-objects='tasks' data-index="">
-                                                <strong>Add Entry</strong>
-                                              </a>
-                                          </div>
-	                                        <a href="#" class="add-entry-btn"><strong class="show_review">Add Entry</strong></a>
-
-	                                      </div>
-	                                    </div>
-	                                  </div>
-	                                </div>
-	                              </div>
-	                            </li>
-
-	                            <li class="tree-item tree-item-add tree-footer">
-	                              <div class="row-fluid">
-	                                <div class="span12">
-	                                  <a href="#" class="section-create">
-	                                    Create Task
-	                                  </a>
-	                                </div>
-	                              </div>
-	                            </li>
-
-	                          </ul>
-	                        </div>
-
-	                        <div class="assessment-review">
-	                          <p>
-	                            <strong>Reviews</strong>
-	                            <i class="grcicon-attribute-color review-icon"></i>
-	                          </p>
-
-	                          <div class="review-wrap" style="display:none;">
-	                            <div class="inner-tree">
-	                              <h6>
-	                                review_title Notes (notes.length)
-	                                <div class="pull-right review-note-action">
-
-	                                  <a href="#" class="startObjectNow btn" data-status="rq-responded" data-type="reviews" data-id="">Complete {{review_title}}</a>
-
-	                                  <span class="task-done"><em>review_title Completed</em></span>
-
-	                                </div>
-	                              </h6>
-	                              <ul class="tree-structure new-tree mockup-tree">
-
-	                                <li class="tree-item">
-	                                  <div class="row-fluid">
-	                                    <div class="span12">
-	                                      <div class="item-data">
-	                                        <div class="show-description">
-	                                          <div class="tree-description">
-	                                            content
-	                                            <ul class="attachment-list">
-	                                              <li>
-	                                                <a href="#">
-	                                                  <i class="grcicon-attach"></i>
-	                                                  <span>screenshot.pdf</span>
-	                                                </a>
-	                                              </li>
-	                                            </ul>
-	                                            <span class="entry-author">By <a href="#">Ronnie Cederman</a> on 2014-01-27 7:45am UTC</span>
-	                                          </div>
-	                                        </div>
-	                                      </div>
-	                                    </div>
-	                                  </div>
-	                                </li>
-
-	                                <li class="tree-item tree-item-add tree-footer">
-	                                  <div class="row-fluid">
-	                                    <div class="span12">
-	                                      <div class="add-entry" style="display:none;">
-			                                      <textarea class="span10" placeholder="Note"></textarea>
-			                                      <a href="#" class="entry-attachment">
-			                                        <i class="grcicon-attach-color"></i> Attach supporting file
-			                                      </a>
-			                                      <br>
-			                                      <a href="#" class="btn btn-small btn-primary addEntry" data-objects='reviews' data-index="">
-			                                        <strong>Add Note</strong>
-			                                      </a>
-			                                  </div>
-	                                      <a href="#" class="add-entry-btn"><strong class="show_review">Add Note</strong></a>
-	                                    </div>
-	                                  </div>
-	                                </li>
-
-	                              </ul>
-	                            </div>
-	                          </div>
-	                          <label class="main-label">
-	                            <input type="checkbox" class="show_review">
-	                            Ready for review_title
-	                          </label>
-
-	                        </div>
-
-	                      </div>
-	                    </li>
-	                    -->
-                  <ul class="tree-structure new-tree mockup-tree">
-                    <li class="tree-item governance">
-                      <div class="item-main">
-                        <div class="row-fluid">
-                          <div class="span10">
-                            <div class="item-data">
-                              <div class="tree-title-area">
-                                <i class="grcicon-control-color"></i>
-                                Secure Backups
-                              </div>
-                            </div>
-                          </div>
-                          <div class="span1">
-                            <div class="counter">
-                            </div>
-                          </div>
-                          <div class="span1">
-                            <div class="counter">
-                            </div>
-                          </div>
-                        </div>
-                      </div>
-                    </li>
-                    <li class="tree-item governance">
-                      <div class="item-main">
-                        <div class="row-fluid">
-                          <div class="span10">
-                            <div class="item-data">
-                              <div class="tree-title-area">
-                                <i class="grcicon-control-color"></i>
-                                Data Storage
-                              </div>
-                            </div>
-                          </div>
-                          <div class="span1">
-                            <div class="counter">
-                            </div>
-                          </div>
-                          <div class="span1">
-                            <div class="counter">
-                            </div>
-                          </div>
-                        </div>
-                      </div>
-                    </li>
-                    <li class="tree-item governance">
-                      <div class="item-main">
-                        <div class="row-fluid">
-                          <div class="span10">
-                            <div class="item-data">
-                              <div class="tree-title-area">
-                                <i class="grcicon-control-color"></i>
-                                Password Security
-                              </div>
-                            </div>
-                          </div>
-                          <div class="span1">
-                            <div class="counter">
-                            </div>
-                          </div>
-                          <div class="span1">
-                            <div class="counter">
-                            </div>
-                          </div>
-                        </div>
-                      </div>
-                    </li>
-                    <li class="tree-item governance">
-                      <div class="item-main">
-                        <div class="row-fluid">
-                          <div class="span10">
-                            <div class="item-data">
-                              <div class="tree-title-area">
-                                <i class="grcicon-control-color"></i>
-                                Access Control
-                              </div>
-                            </div>
-                          </div>
-                          <div class="span1">
-                            <div class="counter">
-                            </div>
-                          </div>
-                          <div class="span1">
-                            <div class="counter">
-                            </div>
-                          </div>
-                        </div>
-                      </div>
-                    </li>
-                    <li class="tree-item governance">
-                      <div class="item-main">
-                        <div class="row-fluid">
-                          <div class="span10">
-                            <div class="item-data">
-                              <div class="tree-title-area">
-                                <i class="grcicon-control-color"></i>
-                                Stability and Perpetuability
-                              </div>
-                            </div>
-                          </div>
-                          <div class="span1">
-                            <div class="counter">
-                            </div>
-                          </div>
-                          <div class="span1">
-                            <div class="counter">
-                            </div>
-                          </div>
-                        </div>
-                      </div>
-                    </li>
-                  </ul>
-                  <ul class="tree-structure new-tree mockup-tree">
-                    <li class="tree-footer tree-item tree-item-add">
-                      <div class="row-fluid">
-                        <div class="span10 section-expandable">
-                          <div id="objectFooterUtility">
-                            <a href="javascript://" class="section-add">
-                              Add object under assessment
-                            </a>
-                            <span class="section-expander">
-                              <a href="#" id="addSingleObjectTrigger">
-                                Add single object
-                              </a>
-                              &nbsp;
-                              &nbsp;
-                              <a href="#" class="section-import" id="filterTriggerFooter">
-                                Add multiple objects by filtering
-                              </a>
-                            </span>
-                          </div>
-                          <div class="add-single-object" id="addSingleObject">
-                            <div class="row-fluid">
-                              <div class="span2">
-                                <select class="input-block-level" id="new_object_type">
-                                  <option>Regulation</option>
-                                  <option>Contract</option>
-                                  <option>Policy</option>
-                                  <option>Standard</option>
-                                  <option>Objective</option>
-                                  <option selected="selected">Control</option>
-                                </select>
-                              </div>
-                              <div class="span4">
-                                <div class="objective-selector">
-                                  <input type="text" id="new_object_name" name="object.title" class="input-block-level search-icon" value="Stability and Perpetuability" placeholder="Enter text to search for Object">
-                                </div>
-                              </div>
-                              <div class="span2">
-                                <a href="#" class="btn btn-primary btn-footer" id="addSingleControlNow">Add</a>
-                                <a href="#" id="cancelSingleControl"><i class="grcicon-x-grey"></i></a>
-                              </div>
-                            </div>
-                          </div>
-                        </div>
-                        <div class="span2">
-                         <!--
-                          <div class="object-add">
-                            <a href="#" class="btn btn-primary btn-small" id="addSelected">Add selected</a>
-                          </div>
-                         -->
-                        </div>
-                      </div>
-                    </li>
-                  </ul>
-                </section>
-              </section>
-            </div>
-          </div>
-        </div>
-      </div>
-    </section>
-  </div>
-
-  <div id="editWorkflow" class="modal hide fade modal-wide ui-draggable" tabindex="-1" role="dialog" aria-labelledby="editWorkflow" aria-hidden="true">
-    <div class="modal-header">
-      <a class="btn btn-mini btn-danger pull-right" href="#" data-dismiss="modal">
-        <i class="grcicon-x-white"></i>
-      </a>
-      <h2>
-        <span>Edit Workflow</span>
-      </h2>
-    </div>
-    <div class="modal-body">
-      <form action="#">
-        <div class="row-fluid">
-          <div class="span8">
-            <label>
-              Title
-              <span class="required">*</span>
-              <i class="grcicon-help-black" rel="tooltip" title="Description goes here"></i>
-            </label>
-            <input class="input-block-level" placeholder="Enter Title" name="title" type="text" value="2014 Google Fiber Workflow" tabindex="1">
-            <br>
-          </div>
-          <div class="span4">
-            <label>
-              Workflow Owner
-              <i class="grcicon-help-black" rel="tooltip" title="Description goes here"></i>
-            </label>
-            <i class="grcicon-person-green pull-left icon-field"></i>
-            <div class="objective-selector">
-              <input tabindex="2" type="text" name="lead_email" class="span11 search-icon" placeholder="Enter text to search for Workflow Owner" value="Cassius Clay">
-            </div>
-          </div>
-        </div>
-
-        <div class="row-fluid">
-          <div class="span8">
-            <label>
-              Description
-              <i class="grcicon-help-black" rel="tooltip" title="Description goes here"></i>
-            </label>
-            <div class="wysiwyg-area">
-              <textarea id="program_description" class="span12 double wysihtml5" name="description" placeholder="Enter Description" tabindex="3">Initial control setup confirmation.</textarea>
-            </div>
-          </div>
-          <div class="span4">
-            <label>
-              Due on
-              <i class="grcicon-help-black" rel="tooltip" title="Description goes here"></i>
-            </label>
-            <input tabindex="4" class="input-block-level date" name="end_date" data-toggle="datepicker" data-after="end_date" placeholder="MM/DD/YYYY" type="text" value="09/01/14">
-
-            <label>
-              Frequency
-              <i class="grcicon-help-black" rel="tooltip" title="Description goes here"></i>
-            </label>
-            <select tabindex="5" class="input-block-level" name="frequency">
-              <option selected="selected">One time</option>
-              <option>Monthly</option>
-              <option>Every 3 months</option>
-              <option>Every 6 months</option>
-              <option>Annually</option>
-              <option>Biannually</option>
-              <option>Ongoing</option>
-            </select>
-          </div>
-        </div>
-
-        <div class="row-fluid">
-          <div class="span12">
-            <label>
-              gGRC Folder
-              <i class="grcicon-help-black" rel="tooltip" title="Description goes here"></i>
-            </label>
-            <a href="#">gGRC Programs/Google Fiber/2014 Google Fiber Assessment/</a>
-          </div>
-        </div>
-
-      </form>
-    </div>
-    <div class="modal-footer">
-      <div class="row-fluid">
-        <div class="span3">
-          <div class="deny-buttons">
-            <a tabindex="22" class="btn" data-dismiss="modal" href="#">Cancel</a>
-          </div>
-        </div>
-        <div class="span6">
-          &nbsp;
-        </div>
-        <div class="span3">
-          <div class="confirm-buttons">
-            <a id="saveAssessment" tabindex="24" class="btn btn-primary" href="javascript://">Save</a>
-          </div>
-        </div>
-      </div>
-    </div>
-  </div>
-=======
+
   <div id="assessment-app"></div>
->>>>>>> 86b1ccea
+
   <section class="footer" style="z-index: 1000; position: fixed; right:0; bottom: 0; width: 100%;">
     <div class="row-fluid">
       <div class="span12">
