-#
-# Copyright (C) 2013 Google Inc., authors, and contributors <see AUTHORS file>
-# Licensed under http://www.apache.org/licenses/LICENSE-2.0 <see LICENSE file>
-# Created By: brad@reciprocitylabs.com
-# Maintained By: brad@reciprocitylabs.com
-#
-extends 'layouts/base.haml'

-macro search_result(type, type_plural, li_class='', tooltip_view='', template_view='')
  %li{ 'class': ['{{ li_class }}', 'accordion-group'], 'data-model-name': '={type}', 'data-tooltip-view' : '={tooltip_view}', 'data-template' : '={template_view}' }
    %a{ 'href': '#={ type_plural|underscore }_sub_level', 'class': '={li_class}', 'data-parent' : ".top-level", 'data-object-singular' : '={type}' }
      %i{ 'class': 'grcicon-{{ type|lower|nospace }}-color' }
      {{ type_plural|title }}
      %small
        (
        %span.item-count> ...
        )
    %div.content
      %ul.sub-level{ 'id' : '={ type_plural|underscore }_sub_level' }
      %ul.sub-actions
-endmacro

-block extra_javascript
<<<<<<< HEAD
  GGRC.current_user = ={ current_user()|safe };
=======
  GGRC.permissions = ={ permissions_json()|safe };
  GGRC.current_user = ={ current_user_json()|safe };
>>>>>>> 9d549cfb

-block page_help scoped

-block body
  -# FIXME: Fix page_type_attributes, etc
  -#{ page_type_attributes, :class => "#{has_feature?(:BETA) ? 'BETA' : ''}" }
  %body

    %header.header.main
      .header-bar
        .container-fluid
          .row-fluid
            .span12
              .logo.pull-left
                %a{ 'href': "/dashboard" }
                  -#FIXME: Company logo/name
                  -set logo_url = config.get("COMPANY_LOGO")
                  -set logo_text = config.get("COMPANY_LOGO_TEXT")
                  -if logo_url
                    %img{ "src" : "#{logo_url}", 'alt' : 'GRC', 'title' : 'GRC'}
                  -elif logo_text != None
                    =logo_text
                  -else
                    Google GRC
              %ul.menu
                %li.black-link
                  %a#page-help{ 'href': "javascript://", 'data-toggle': 'modal-ajax', 'data-modal-type': 'helpform', 'data-help-slug' : '{{ self.page_help()|trim }}'}
                    %i.grcicon-help
                    %span
                      Help
                %li.user.dropdown.dropdown-black.black-link
                  %a.dropdown-toggle{ 'href': "#", 'data-toggle': "dropdown", 'role': "button" }
                    %i.grcicon-user
                    %span
                      -# FIXME: Use actual account information
                      %strong
                        =current_user.email
                    %i.grcicon-carot-white
                  %ul.dropdown-menu{'aria-labelledby': 'drop1', 'role': "menu"}
                    -if permissions.is_allowed_read('/admin', 1)
                      %li
                        %a{'href': "/admin"}
                          %i.grcicon-admin
                          Admin Dashboard
                    %li
                      %a.clear-display-settings{'href': "javascript://", 'tabindex': "-1"}
                        %i.grcicon-desktop
                        Reset Layout to Default
                    %li
                      %a.set-display-settings-default{'href': "javascript://", 'tabindex': "-1"}
                        %i.grcicon-desktop
                        Set Layout as Default
                    %li
                      -# FIXME: Fix link
                      %a{'href': '={ url_for("logout") }', 'tabindex': "-1"}
                        %i.grcicon-logout
                        Logout

    .area{ 'class': '={ model_display_class }' }
      .header-content
        .row-fluid
          #page-header.span9
            -block header
          .span3
            -block subheader_extras

      %section.content
        .flash
          -with messages = get_flashed_messages(with_categories=True)
            -if messages
              -for category, message in messages
                %div{ 'class': "{{category}}" }
                  %a.close{'href': "#", 'data-dismiss': "alert" }
                    x
                  %p
                    {{message}}
          -#FIXME: Flash messages
          -#flash.each do |type, value|
            -value = [value] unless value.is_a?(Array)
            -value = value.map(:presence).compact
            -if value.size > 0
              %div{ 'class': type }
                %a.close{'href': "#{}", :'data-dismiss': "alert"}
                  &times;
                -value.each do |message|
                  %p=message
        -block main
          .clearfix
            .inner-nav
              .object-nav
                %ul.nav{ 'class': "internav ={ model_display_class }" }
                -#include 'shared/_add_widget_section.haml' #Widget adding/removing isn't ready yet
            .object-area{ 'data-spy': 'scroll', 'data-target': '.object-nav', 'data-offset': '30'}
              #show_columns.column-set{ 'data-resize': "true" }
                #middle_column.widget-area
                  -block widget_area

    %section.footer
      .row-fluid
        .span12
          %ul.bottom-nav.pull-left
            -#FIXME: demo mode?
            -#%li
              -if controller_name == 'design'
                -path = dashboard_path
              -else
                -path = request.fullpath
              -path = path.gsub(/BETA=[^&]*&?/, '').sub(/[?&]$/, '')
              -path += path.include?('?') ? '&' : '?'
              -if has_feature? 'BETA'
                %a.demo-hide{ 'href': "#{path}BETA=0" }
                  Hide Demo
              -else
                %a.demo-show{ 'href': "#{path}BETA=1" }
                  Show Demo
          %p
            -#FIXME: Copyright footer
            -#=CMS_CONFIG['COMPANY']
            Confidential.
            Copyright &copy;
            -#=Time.now.year
            =config.get('COMPANY')
            Version
            =config.get('VERSION')

    .bar-v
    .lhs-holder
      .affix-holder
        #lhs.lhs.accordion
          -#NEW LHS
          .lhs-search
            %input{ 'type': 'text', 'class': 'input-block-level widgetsearch', 'placeholder': 'Enter text to search' }
          .lhs-bg
          .lhs-nav.emphesized
            %ul.top-level
              =search_result('Program', 'programs', 'programs', '/programs/extended_info.mustache')
              =search_result('Audit', 'audits', 'programs', '/audits/extended_info.mustache', '/static/mustache/audits/search_result.mustache')
          .lhs-nav
            %h2.governance Governance
            %ul.top-level
              =search_result('Regulation', 'regulations', 'governance')
              =search_result('Contract', 'contracts', 'governance')
              =search_result('Policy', 'policies', 'governance')
              =search_result('Objective', 'objectives', 'governance')
              =search_result('Control', 'controls', 'governance')
            %h2.business Assets/Business
            %ul.top-level
              =search_result('System', 'systems', 'business')
              =search_result('Process', 'processes', 'business')
              =search_result('DataAsset', 'data assets', 'business')
              =search_result('Product', 'products', 'business')
              =search_result('Project', 'projects', 'business')
              =search_result('Facility', 'facilities', 'business')
              =search_result('Market', 'markets', 'business')
              =search_result('OrgGroup', 'org groups', 'business')
            -#%h2.risk Risk Management
            -#%ul.top-level
              =search_result('Risk', 'risks', 'risk')
              =search_result('RiskyAttribute', 'risky attributes', 'risk')
          .bar-h
          -#.lhs-nav
            -#%h2 My Work
          -#.bar-h
          .lhs-nav.recent
            %h2 Recently Viewed
            %ul.top-level<|MERGE_RESOLUTION|>--- conflicted
+++ resolved
@@ -21,12 +21,8 @@
 -endmacro
 
 -block extra_javascript
-<<<<<<< HEAD
-  GGRC.current_user = ={ current_user()|safe };
-=======
   GGRC.permissions = ={ permissions_json()|safe };
   GGRC.current_user = ={ current_user_json()|safe };
->>>>>>> 9d549cfb
 
 -block page_help scoped
 
