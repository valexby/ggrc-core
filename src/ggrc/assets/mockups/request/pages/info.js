(function (GGRC, Generator) {
  GGRC.Bootstrap.Mockups = GGRC.Bootstrap.Mockups || {};
  GGRC.Bootstrap.Mockups.Request = GGRC.Bootstrap.Mockups.Request || {};

  GGRC.Bootstrap.Mockups.Request.Info = {
    title: "Info",
    icon: "grcicon-info",
    template: "/request/info.mustache",
    info_title: "My new request",
    description: Generator.paragraph(7),
    state: "In Progress",
<<<<<<< HEAD
    people_assignee: Generator.get("user", 5),
    people_requester: Generator.get("user"),
    people_verifier: Generator.get("user", 3),
=======
    state_color: "inprogress",
    people_assignee: [{
      name: "Gisele Bundchen"
    }, {
      name: "Cara Delevingne"
    }, {
      name: "Adriana Lima"
    }, {
      name: "Albert Chan"
    }],
    people_requester: [{
      name: "Doutzen Kroes"
    }],
    people_verifier: [{
      name: "Prasanna V.",
    }, {
      name: "Natalia Vodianova"
    }, {
      name: "Miranda Kerr"
    }],
>>>>>>> 15689372
    created_on: "12/03/14",
    due_on: "12/31/15",
    type_a: "assignee",
    type_r: "requester",
    type_v: "verifier",
<<<<<<< HEAD
    files: Generator.get("file", 8, {sort: "date"}),
    comments: Generator.get("comment", 3, {sort: "date"}),
=======
    files: [{
      icon: "zip",
      date: "09/24/2015",
      name: "Compressed_files.zip",
      url: "https://github.com/Compressed_files.zip"
    }, {
      icon: "",
      date: "09/22/2015",
      name: "simple_file.reg",
      url: "http://google.com/"
    }, {
      icon: "text",
      date: "09/21/2015",
      name: "canjs-observe-bug.txt",
      url: "http://google.com/"
    }, {
      icon: "image",
      date: "09/19/2015",
      name: "Image_of_nature.png",
      url: "http://google.com/"
    }, {
      icon: "xls",
      date: "04/18/2015",
      name: "Simple_Excel_document.xls",
      url: "http://google.com/"
    }, {
      icon: "doc",
      date: "04/15/2014",
      name: "Simple_Word_document.doc",
      url: "http://google.com/"
    }, {
      icon: "pdf",
      date: "04/05/2010",
      name: "MTV_001_SIGNED_LoginAccess_List.pdf",
      url: "http://google.com/"
    }],
    urls: [{
      icon: "url",
      date: "09/23/2015",
      name: "https://github.com/",
      url: "https://github.com/"
    }, {
      icon: "url",
      date: "09/22/2015",
      name: "https://www.google.com/?gws_rd=ssl#q=how+to+cook+salmon",
      url: "https://www.google.com/?gws_rd=ssl#q=how+to+cook+salmon"
    }, {
      icon: "url",
      date: "09/21/2015",
      name: "https://www.youtube.com/watch?v=Vr9r81O5vN8",
      url: "https://www.youtube.com/watch?v=Vr9r81O5vN8"
    }],
    comments: [{
      type: "assignee",
      author: "Albert Chan",
      author_description: "attached URL",
      date: "09/29/2015 07:31:02am PDT",
      attachments: [{
        icon: "url",
        url: "https://github.com/",
        title: "https://github.com/"
      }, {
        icon: "url",
        url: "https://www.google.com/?gws_rd=ssl#q=how+to+cook+salmon",
        title: "https://www.google.com/?gws_rd=ssl#q=how+to+cook+salmon"
      }, {
        icon: "url",
        url: "https://www.youtube.com/watch?v=Vr9r81O5vN8",
        title: "https://www.youtube.com/watch?v=Vr9r81O5vN8"
      }]
    }, {
      type: "assignee",
      author: "Albert Chan",
      author_description: "attached respond",
      date: "09/25/2015 07:31:02am PDT",
      attachments: [{
        icon: "text",
        url: "http://google.com/",
        title: "canjs-observe-bug.txt"
      }, {
        icon: "pdf",
        url: "http://google.com/",
        title: "MTV_001_SIGNED_LoginAccess_List.pdf"
      }, {
        icon: "zip",
        url: "http://google.com/Compressed_files.zip",
        title: "Compressed_files.zip"
      }]
    }, {
      type: "assignee",
      author: "Albert Chan",
      author_description: "added a comment",
      date: "09/20/2015 07:31:02am PDT",
      text: "Lorem ipsum dolor sit amet, consectetur adipiscing elit. In non mauris euismod, suscipit velit eu, imperdiet ex. Curabitur nisl diam, blandit in luctus ac, eleifend quis libero. Morbi in lobortis risus. Vestibulum congue dictum finibus.",
      attachments: [{
        icon: "text",
        url: "http://google.com/",
        title: "canjs-observe-bug.txt"
      }]
    }, {
      type: "verifier",
      author: "Prasanna V.",
      author_description: "added a comment",
      date: "08/30/2015 05:31:02am PDT",
      text: "Curabitur nisl diam, blandit in luctus ac, eleifend quis libero. Morbi in lobortis risus. Vestibulum congue dictum finibus."
    }, {
      type: "requester",
      author: "Jost Novljan",
      author_description: "added a comment",
      date: "07/21/2015 01:31:02pm PDT",
      text: "See usecase here: https://docs.google.com/document/d/1kU6DgyJBOxbPX5eDhphq97dcMhg-b-LpzTJT27XlHYk/edit#heading=h.9wrhlxa3ye2d."
    }, {
      type: "assignee",
      author: "Albert Chan",
      author_description: "added a comment",
      date: "07/18/2015 03:16:02pm PDT",
      text: "Lorem ipsum dolor sit amet, consectetur adipiscing elit. In non mauris euismod, suscipit velit eu, imperdiet ex. Curabitur nisl diam, blandit in luctus ac, eleifend quis libero. Morbi in lobortis risus. Vestibulum congue dictum finibus."
    }],
>>>>>>> 15689372
    logs: [{
      type: "requester",
      author: "Jost Novljan",
      log_status: "made changes",
      date: "09/19/2015 03:23:55pm PDT",
      field: "Comment",
      original_value: [{
        text: ""
      }],
      new_value: [{
        text: "See usecase here: https://docs.google.com/document/d/1kU6DgyJBOxbPX5eDhphq97dcMhg-b-LpzTJT27XlHYk/edit#heading=h.9wrhlxa3ye2d."
      }]
    }, {
      type: "verifier",
      author: "Prasanna V.",
      log_status: "made changes",
      date: "09/19/2015 05:31:02am PDT",
      field: "Comment",
      original_value: [{
        text: ""
      }],
      new_value: [{
        text: "Curabitur nisl diam, blandit in luctus ac, eleifend quis libero. Morbi in lobortis risus. Vestibulum congue dictum finibus."
      }]
    }, {
      type: "assignee",
      author: "Albert Chan",
      log_status: "made changes",
      date: "09/18/2015 05:31:02am PDT",
      field: "People - Requester",
      original_value: [{
        text: "Ella Cinder"
      }],
      new_value: [{
        text: "Josh Smith"
      }]
    }, {
      type: "assignee",
      author: "Albert Chan",
      log_status: "made changes",
      date: "09/14/2015 05:31:02am PDT",
      field: "Dates - Due on",
      original_value: [{
        text: "12/31/14"
      }],
      new_value: [{
        text: "12/31/15"
      }]
    }, {
      type: "assignee",
      author: "Albert Chan",
      log_status: "made changes",
      date: "09/12/2015 05:31:02am PDT",
      field: "Dates - Created on",
      original_value: [{
        text: "12/03/13"
      }],
      new_value: [{
        text: "12/03/14"
      }]
    }, {
      type: "assignee",
      author: "Albert Chan",
      log_status: "made changes",
      date: "09/08/2015 05:31:02am PDT",
      field: "Evidence",
      original_value: [{
        text: "",
        file_list: Generator.get("file", "random")
      }],
      new_value: [{
        text: "",
        file_list: Generator.get("file", "random")
      }]
    }, {
      type: "assignee",
      author: "Albert Chan",
      log_status: "made changes",
      date: "09/04/2015 3:30:00pm PDT",
      field: "Description",
      original_value: [{
        text: "Lorem ipsum dolor sit amet, consectetur adipiscing elit. Cras vitae ante dapibus lacus dictum vestibulum. Nullam finibus semper convallis. Ut libero mauris, viverra nec augue eget, congue viverra felis. Aenean ut arcu vel tortor rhoncus dictum id vel urna."
      }],
      new_value: [{
        text: "Lorem ipsum dolor sit amet, consectetur adipiscing elit. Cras vitae ante dapibus lacus dictum vestibulum. Nullam finibus semper convallis. Ut libero mauris, viverra nec augue eget, congue viverra felis. Aenean ut arcu vel tortor rhoncus dictum id vel urna. Sed a enim laoreet diam lacinia euismod."
      }]
    }, {
      type: "assignee",
      author: "Albert Chan",
      log_status: "made changes",
      date: "09/03/2015 07:15:23am PDT",
      field: "Description",
      original_value: [{
        text: "Cras vitae ante dapibus lacus dictum vestibulum. Nullam finibus semper convallis. Ut libero mauris, viverra nec augue eget, congue viverra felis. Aenean ut arcu vel tortor rhoncus dictum id vel urna."
      }],
      new_value: [{
        text: "Lorem ipsum dolor sit amet, consectetur adipiscing elit. Cras vitae ante dapibus lacus dictum vestibulum. Nullam finibus semper convallis. Ut libero mauris, viverra nec augue eget, congue viverra felis. Aenean ut arcu vel tortor rhoncus dictum id vel urna."
      }]
    }, {
      type: "assignee",
      author: "Albert Chan",
      log_status: "made changes",
      date: "09/03/2015 05:31:02am PDT",
      field: "Description",
      original_value: [{
        text: ""
      }],
      new_value: [{
        text: "Cras vitae ante dapibus lacus dictum vestibulum. Nullam finibus semper convallis. Ut libero mauris, viverra nec augue eget, congue viverra felis. Aenean ut arcu vel tortor rhoncus dictum id vel urna."
      }]
    }, {
      type: "assignee",
      author: "Albert Chan",
      log_status: "made changes",
      date: "09/02/2015 09:00:12am PDT",
      field: "State",
      original_value: [{
        text: "Draft"
      }],
      new_value: [{
        text: "In progress"
      }]
    }, {
      type: "assignee",
      author: "Albert Chan",
      log_status: "created request",
      date: "09/01/2015 11:07:35am PDT",
      field: "",
      original_value: [{
        text: ""
      }],
      new_value: [{
        text: ""
      }]
    }],
    mapped_objects: [{
      icon: "objective",
      title: "090.7068 objective 1",
      state: "Draft",
      description: "Lorem ipsum dolor sit amet, consectetur adipiscing elit. Integer bibendum sem id lectus porta, eu rutrum nunc commodo."
    }, {
      icon: "control",
      title: "Access to the Private Network with expired Key v0906984",
      state: "In Progress",
      description: "Lorem ipsum dolor sit amet, consectetur adipiscing elit. Integer bibendum sem id lectus porta, eu rutrum nunc commodo."
    }, {
      icon: "regulation",
      title: "a regulation object",
      state: "In Progress",
      description: "Lorem ipsum dolor sit amet, consectetur adipiscing elit. Integer bibendum sem id lectus porta, eu rutrum nunc commodo."
    }],
    past_requests: Generator.get("request", 5)
  };
})(GGRC || {}, GGRC.Mockup.Generator);<|MERGE_RESOLUTION|>--- conflicted
+++ resolved
@@ -9,77 +9,12 @@
     info_title: "My new request",
     description: Generator.paragraph(7),
     state: "In Progress",
-<<<<<<< HEAD
     people_assignee: Generator.get("user", 5),
     people_requester: Generator.get("user"),
     people_verifier: Generator.get("user", 3),
-=======
     state_color: "inprogress",
-    people_assignee: [{
-      name: "Gisele Bundchen"
-    }, {
-      name: "Cara Delevingne"
-    }, {
-      name: "Adriana Lima"
-    }, {
-      name: "Albert Chan"
-    }],
-    people_requester: [{
-      name: "Doutzen Kroes"
-    }],
-    people_verifier: [{
-      name: "Prasanna V.",
-    }, {
-      name: "Natalia Vodianova"
-    }, {
-      name: "Miranda Kerr"
-    }],
->>>>>>> 15689372
-    created_on: "12/03/14",
-    due_on: "12/31/15",
-    type_a: "assignee",
-    type_r: "requester",
-    type_v: "verifier",
-<<<<<<< HEAD
     files: Generator.get("file", 8, {sort: "date"}),
     comments: Generator.get("comment", 3, {sort: "date"}),
-=======
-    files: [{
-      icon: "zip",
-      date: "09/24/2015",
-      name: "Compressed_files.zip",
-      url: "https://github.com/Compressed_files.zip"
-    }, {
-      icon: "",
-      date: "09/22/2015",
-      name: "simple_file.reg",
-      url: "http://google.com/"
-    }, {
-      icon: "text",
-      date: "09/21/2015",
-      name: "canjs-observe-bug.txt",
-      url: "http://google.com/"
-    }, {
-      icon: "image",
-      date: "09/19/2015",
-      name: "Image_of_nature.png",
-      url: "http://google.com/"
-    }, {
-      icon: "xls",
-      date: "04/18/2015",
-      name: "Simple_Excel_document.xls",
-      url: "http://google.com/"
-    }, {
-      icon: "doc",
-      date: "04/15/2014",
-      name: "Simple_Word_document.doc",
-      url: "http://google.com/"
-    }, {
-      icon: "pdf",
-      date: "04/05/2010",
-      name: "MTV_001_SIGNED_LoginAccess_List.pdf",
-      url: "http://google.com/"
-    }],
     urls: [{
       icon: "url",
       date: "09/23/2015",
@@ -96,73 +31,6 @@
       name: "https://www.youtube.com/watch?v=Vr9r81O5vN8",
       url: "https://www.youtube.com/watch?v=Vr9r81O5vN8"
     }],
-    comments: [{
-      type: "assignee",
-      author: "Albert Chan",
-      author_description: "attached URL",
-      date: "09/29/2015 07:31:02am PDT",
-      attachments: [{
-        icon: "url",
-        url: "https://github.com/",
-        title: "https://github.com/"
-      }, {
-        icon: "url",
-        url: "https://www.google.com/?gws_rd=ssl#q=how+to+cook+salmon",
-        title: "https://www.google.com/?gws_rd=ssl#q=how+to+cook+salmon"
-      }, {
-        icon: "url",
-        url: "https://www.youtube.com/watch?v=Vr9r81O5vN8",
-        title: "https://www.youtube.com/watch?v=Vr9r81O5vN8"
-      }]
-    }, {
-      type: "assignee",
-      author: "Albert Chan",
-      author_description: "attached respond",
-      date: "09/25/2015 07:31:02am PDT",
-      attachments: [{
-        icon: "text",
-        url: "http://google.com/",
-        title: "canjs-observe-bug.txt"
-      }, {
-        icon: "pdf",
-        url: "http://google.com/",
-        title: "MTV_001_SIGNED_LoginAccess_List.pdf"
-      }, {
-        icon: "zip",
-        url: "http://google.com/Compressed_files.zip",
-        title: "Compressed_files.zip"
-      }]
-    }, {
-      type: "assignee",
-      author: "Albert Chan",
-      author_description: "added a comment",
-      date: "09/20/2015 07:31:02am PDT",
-      text: "Lorem ipsum dolor sit amet, consectetur adipiscing elit. In non mauris euismod, suscipit velit eu, imperdiet ex. Curabitur nisl diam, blandit in luctus ac, eleifend quis libero. Morbi in lobortis risus. Vestibulum congue dictum finibus.",
-      attachments: [{
-        icon: "text",
-        url: "http://google.com/",
-        title: "canjs-observe-bug.txt"
-      }]
-    }, {
-      type: "verifier",
-      author: "Prasanna V.",
-      author_description: "added a comment",
-      date: "08/30/2015 05:31:02am PDT",
-      text: "Curabitur nisl diam, blandit in luctus ac, eleifend quis libero. Morbi in lobortis risus. Vestibulum congue dictum finibus."
-    }, {
-      type: "requester",
-      author: "Jost Novljan",
-      author_description: "added a comment",
-      date: "07/21/2015 01:31:02pm PDT",
-      text: "See usecase here: https://docs.google.com/document/d/1kU6DgyJBOxbPX5eDhphq97dcMhg-b-LpzTJT27XlHYk/edit#heading=h.9wrhlxa3ye2d."
-    }, {
-      type: "assignee",
-      author: "Albert Chan",
-      author_description: "added a comment",
-      date: "07/18/2015 03:16:02pm PDT",
-      text: "Lorem ipsum dolor sit amet, consectetur adipiscing elit. In non mauris euismod, suscipit velit eu, imperdiet ex. Curabitur nisl diam, blandit in luctus ac, eleifend quis libero. Morbi in lobortis risus. Vestibulum congue dictum finibus."
-    }],
->>>>>>> 15689372
     logs: [{
       type: "requester",
       author: "Jost Novljan",
