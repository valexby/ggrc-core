--- conflicted
+++ resolved
@@ -333,13 +333,9 @@
                       </div>
                       <div class="controls">
                         <a href="javascript://" class="btn btn-success btn-small">Add</a>
-<<<<<<< HEAD
+                        <a href="javascript://" class="btn btn-draft btn-small"><i class="grcicon-attach"></i> Attach evidence</a>
+                        <a href="javascript://" class="btn btn-draft btn-small"><i class="grcicon-link"></i> Attach URL</a>
                         <a href="javascript://" class="btn btn-draft btn-small js-trigger-cancel">Cancel</a>
-=======
-                        <a href="javascript://" class="btn btn-draft btn-small">Cancel</a>
-                        <a href="javascript://" class="btn btn-draft btn-small"><i class="grcicon-attach"></i> Add evidence</a>
-                        <a href="javascript://" class="btn btn-draft btn-small"><i class="grcicon-link"></i> Add URL</a>
->>>>>>> 904b2927
                       </div>
                     </div>
                   </div>
