--- conflicted
+++ resolved
@@ -8,16 +8,8 @@
     <div class="pull-right reset-form">
       <p>
         <small><em>Fields are only temporarily hidden</em></small>
-<<<<<<< HEAD
-        <a data-test-id="button-toggle-1a226d7a" id="formHide" tabindex="26" class="btn
-        btn-small
-        btn-draft" href="javascript://">Hide all optional fields</a>
-        <a data-test-id="button-toggle-2c925d94" id="formRestore"
-           tabindex="26" class="btn btn-small btn-draft" href="javascript://" style="display:none;">Show all optional fields</a>
-=======
         <a id="formHide" tabindex="36" class="btn btn-small btn-draft" href="javascript://">Hide all optional fields</a>
         <a id="formRestore" tabindex="36" class="btn btn-small btn-draft" href="javascript://" style="display:none;">Show all optional fields</a>
->>>>>>> 10f3dac0
       </p>
     </div>
   </div>
