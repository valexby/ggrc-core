{{!
    Copyright (C) 2013 Google Inc., authors, and contributors <see AUTHORS file>
    Licensed under http://www.apache.org/licenses/LICENSE-2.0 <see LICENSE file>
    Created By: dan@reciprocitylabs.com
    Maintained By: brad@reciprocitylabs.com
}}

<div class="lhn-type">
  <a href="javascript://" data-test-id="my_objects_6fa95ae1" data-name="work_type" data-value="my_work">My objects</a>
  <a href="javascript://" data-test-id="all_objects_e0345ec4" data-name="work_type" data-value="all">All objects</a>
</div>

<div class="lhs-holder">
  <div class="affix-holder">
    <div id="lhs" class="lhs accordion">
      <button class="bar-v"></button>
      <a href="javascript://" class="lhn-pin"><i class="grcicon-pin"></i></a>
      <form class="form-search">
        <div class="lhs-search active">
          <input class="widgetsearch" placeholder="Filter my objects..." type="text" can-value="search_text">
          <input type="submit" class="widgetsearch-submit" value="">

          <div class="filter-off">
            <a href="#" rel="tooltip" data-title="Clear filters" data-original-title="" title=""><i class="grcicon-close-red"></i></a>
          </div>
        </div>
      </form>

      <h4 class="search-title">Showing filtered results</h4>

      <div class="lhs-bg"></div>

      <div class="lhs-nav emphesized">
        <ul class="top-level">
          {{{renderLive '/static/mustache/dashboard/lhn_search.mustache' type="Program" li_class="programs" tooltip_view='/programs/extended_info.mustache'  template_view='/static/mustache/programs/search_result.mustache'}}}
          {{{render_hooks 'LHN.Sections_workflow'}}}
          {{{renderLive '/static/mustache/dashboard/lhn_search.mustache' type="Audit" li_class="programs" tooltip_view='/audits/extended_info.mustache' template_view='/static/mustache/audits/search_result.mustache'}}}
          {{{renderLive '/static/mustache/dashboard/lhn_search.mustache' type="ControlAssessment" li_class="programs"}}}
          {{{renderLive '/static/mustache/dashboard/lhn_search.mustache' type="Request" li_class="programs"}}}
          {{{renderLive '/static/mustache/dashboard/lhn_search.mustache' type="Issue" li_class="programs"}}}
        </ul>
      </div>

      <div class="bar-h"></div>

      <div class="lhs-nav">
        <h2>Objects</h2>

        <ul class="top-level">
<<<<<<< HEAD
          <li class="governance accordion-group">
            <a class="governance list-toggle top" href="#">
              <i class="fa fa-caret-right"></i>
=======
          <li class="governance
          accordion-group">
            <a data-test-id="directives_66116337" class="governance
            list-toggle top" href="#">
              <i class="grcicon-arrow-right"></i>
>>>>>>> 66d92f42
              Directives
            </a>
            <div class="content">
              <ul class="mid-level">
                {{{renderLive '/static/mustache/dashboard/lhn_search.mustache' type="Regulation" li_class="governance"}}}
                {{{renderLive '/static/mustache/dashboard/lhn_search.mustache' type="Policy" li_class="governance"}}}
                {{{renderLive '/static/mustache/dashboard/lhn_search.mustache' type="Standard" li_class="governance"}}}
                {{{renderLive '/static/mustache/dashboard/lhn_search.mustache' type="Contract" li_class="governance"}}}
                {{{renderLive '/static/mustache/dashboard/lhn_search.mustache' type="Clause" li_class="governance"}}}
                {{{renderLive '/static/mustache/dashboard/lhn_search.mustache' type="Section" li_class="governance"}}}
              </ul>
            </div>
          </li>

          <li class="governance accordion-group">
<<<<<<< HEAD
            <a class="governance list-toggle top" href="#">
              <i class="fa fa-caret-right"></i>
=======
            <a data-test-id="controls/objectives_66116337" class="governance
            list-toggle top" href="#">
              <i class="grcicon-arrow-right"></i>
>>>>>>> 66d92f42
              Controls/Objectives
            </a>
            <div class="content">
              <ul class="mid-level">
                {{{renderLive '/static/mustache/dashboard/lhn_search.mustache' type="Control" li_class="controls"}}}
                {{{renderLive '/static/mustache/dashboard/lhn_search.mustache' type="Objective" li_class="objectives"}}}
              </ul>
            </div>
          </li>

          <li class="entities accordion-group">
<<<<<<< HEAD
            <a class="entities list-toggle top" href="#">
              <i class="fa fa-caret-right"></i>
=======
            <a data-test-id="people/groups_66116337" class="entities list-toggle
             top" href="#">
              <i class="grcicon-arrow-right"></i>
>>>>>>> 66d92f42
              People/Groups
            </a>
            <div class="content">
              <ul class="mid-level">
                {{{renderLive '/static/mustache/dashboard/lhn_search.mustache' type="Person" li_class="entities" template_view='/static/mustache/people/search_result.mustache'}}}
                {{{renderLive '/static/mustache/dashboard/lhn_search.mustache' type="OrgGroup" li_class="entities"}}}
                {{{renderLive '/static/mustache/dashboard/lhn_search.mustache' type="Vendor" li_class="entities"}}}
                {{{renderLive '/static/mustache/dashboard/lhn_search.mustache' type="AccessGroup" li_class="entities"}}}
              </ul>
            </div>
          </li>

          <li class="business accordion-group">
<<<<<<< HEAD
            <a class="business list-toggle top" href="#">
              <i class="fa fa-caret-right"></i>
=======
            <a data-test-id="assets/business_66116337" class="business
            list-toggle top" href="#">
              <i class="grcicon-arrow-right"></i>
>>>>>>> 66d92f42
              Assets/Business
            </a>
            <div class="content">
              <ul class="mid-level">
                {{{renderLive '/static/mustache/dashboard/lhn_search.mustache' type="System" li_class="business"}}}
                {{{renderLive '/static/mustache/dashboard/lhn_search.mustache' type="Process" li_class="business"}}}
                {{{renderLive '/static/mustache/dashboard/lhn_search.mustache' type="DataAsset" li_class="business"}}}
                {{{renderLive '/static/mustache/dashboard/lhn_search.mustache' type="Product" li_class="business"}}}
                {{{renderLive '/static/mustache/dashboard/lhn_search.mustache' type="Project" li_class="business"}}}
                {{{renderLive '/static/mustache/dashboard/lhn_search.mustache' type="Facility" li_class="business"}}}
                {{{renderLive '/static/mustache/dashboard/lhn_search.mustache' type="Market" li_class="business"}}}
              </ul>
            </div>
          </li>

          {{{render_hooks 'LHN.Sections_risk'}}}
        </ul>

        {{{render_hooks 'LHN.Sections'}}}
      </div>

      <div class="bar-h"></div>

      <div class="lhs-nav">
        <h2>Recently Viewed</h2>
        <ul class="top-level recent">
        </ul>
      </div>

    </div>
  </div>
</div><|MERGE_RESOLUTION|>--- conflicted
+++ resolved
@@ -47,17 +47,11 @@
         <h2>Objects</h2>
 
         <ul class="top-level">
-<<<<<<< HEAD
-          <li class="governance accordion-group">
-            <a class="governance list-toggle top" href="#">
-              <i class="fa fa-caret-right"></i>
-=======
           <li class="governance
           accordion-group">
             <a data-test-id="directives_66116337" class="governance
             list-toggle top" href="#">
-              <i class="grcicon-arrow-right"></i>
->>>>>>> 66d92f42
+              <i class="fa fa-caret-right"></i>
               Directives
             </a>
             <div class="content">
@@ -73,14 +67,9 @@
           </li>
 
           <li class="governance accordion-group">
-<<<<<<< HEAD
-            <a class="governance list-toggle top" href="#">
-              <i class="fa fa-caret-right"></i>
-=======
             <a data-test-id="controls/objectives_66116337" class="governance
             list-toggle top" href="#">
-              <i class="grcicon-arrow-right"></i>
->>>>>>> 66d92f42
+              <i class="fa fa-caret-right"></i>
               Controls/Objectives
             </a>
             <div class="content">
@@ -92,14 +81,9 @@
           </li>
 
           <li class="entities accordion-group">
-<<<<<<< HEAD
-            <a class="entities list-toggle top" href="#">
-              <i class="fa fa-caret-right"></i>
-=======
             <a data-test-id="people/groups_66116337" class="entities list-toggle
              top" href="#">
-              <i class="grcicon-arrow-right"></i>
->>>>>>> 66d92f42
+              <i class="fa fa-caret-right"></i>
               People/Groups
             </a>
             <div class="content">
@@ -113,14 +97,9 @@
           </li>
 
           <li class="business accordion-group">
-<<<<<<< HEAD
-            <a class="business list-toggle top" href="#">
-              <i class="fa fa-caret-right"></i>
-=======
             <a data-test-id="assets/business_66116337" class="business
             list-toggle top" href="#">
-              <i class="grcicon-arrow-right"></i>
->>>>>>> 66d92f42
+              <i class="fa fa-caret-right"></i>
               Assets/Business
             </a>
             <div class="content">
