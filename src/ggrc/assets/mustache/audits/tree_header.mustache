--- conflicted
+++ resolved
@@ -26,82 +26,13 @@
                  data-original-title="Hide Irelevant"></i>
           </a>
         </li>
-<<<<<<< HEAD
 
         {{{> "/static/mustache/base_objects/tree_column_selector.mustache"}}}
-
-=======
-        <!-- Temporarily hidden via copy/pasting and adapting Vladan's code where he made that request. He asked not to remove the comment. I haven't touched it, even though it makes no sense for Audits.
-        <li>
-          <a href="#" class="dropdown-toggle" data-toggle="dropdown"><i class="grcicon-setup-color"></i></a>
-          <div class="dropdown-menu dropdown-menu-form">
-            <h5>Set visible fields</h5>
-            <ul class="attr-list">
-              <li class="disabled">
-                <label class="checkbox-inline">
-                  <input type="checkbox" checked="" disabled="">
-                  Title
-                </label>
-              </li>
-              <li class=" disabled">
-                <label class="checkbox-inline">
-                  <input type="checkbox" disabled="">
-                  Description
-                </label>
-              </li>
-              <li class=" disabled">
-                <label class="checkbox-inline">
-                  <input type="checkbox" disabled="">
-                  Notes
-                </label>
-              </li>
-              <li>
-                <label class="checkbox-inline">
-                  <input type="checkbox" checked="">
-                  Owner
-                </label>
-              </li>
-              <li>
-                <label class="checkbox-inline">
-                  <input type="checkbox">
-                  Contact
-                </label>
-              </li>
-              <li>
-                <label class="checkbox-inline">
-                  <input type="checkbox" checked="">
-                  Code
-                </label>
-              </li>
-              <li>
-                <label class="checkbox-inline">
-                  <input type="checkbox" checked="">
-                  State
-                </label>
-              </li>
-              <li>
-                <label class="checkbox-inline">
-                  <input type="checkbox">
-                  Network Zone
-                </label>
-              </li>
-              <li>
-                <label class="checkbox-inline">
-                  <input type="checkbox">
-                  System url
-                </label>
-              </li>
-            </ul>
-            <button class="btn btn-small btn-info">Set fields</button>
-          </div>
-        </li>
-        -->
         {{#if add_item_view}}
           <li>
             {{{renderLive add_item_view}}}
           </li>
         {{/if}}
->>>>>>> a25ca042
       </ul>
     </div>
   </div>
