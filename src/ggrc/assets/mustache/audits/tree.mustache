{{!
    Copyright (C) 2013 Google Inc., authors, and contributors <see AUTHORS file>
    Licensed under http://www.apache.org/licenses/LICENSE-2.0 <see LICENSE file>
    Created By: silas@reciprocitylabs.com
    Maintained By: silas@reciprocitylabs.com
}}


{{!tree node mustache}}
<li class="tree-item programs" data-object-id="{{instance.id}}" data-object-type="{{instance.constructor.table_singular}}">
  <div class="item-main" data-model="true" {{data 'model'}}>
    <a href="javascript://" class="openclose">
      <div class="row-fluid">
        <div class="span10">
          <div class="item-data">
            <div class="tree-title-area">
              <i class="grcicon-{{instance.constructor.table_singular}}-color"></i>
              {{instance.title}}
              <span class="small gray">Planned</span>
              {{#infer_roles instance}}
                <span class="role">
                  {{.}}
                </span>
              {{/infer_roles}}
            </div>
          </div>
        </div>
        {{#with_page_object_as 'page_object'}}
        {{#if_equals page_object.constructor.shortName 'Person'}}
        <div class="span1">
          <div class="counter">
            {{^instance.contact}}
              <i class="grcicon-people-warning"></i>
            {{/instance.contact}}
          </div>
        </div>
        <div class="span1">
          <div class="counter">
            <i class="grcicon-object-black"></i>
            {{#mapping_count instance 'related_owned_objects'}}
              {{.}}
            {{else}}
              ...
            {{/mapping_count}}
          </div>
        </div>
        {{else}}
        <div class="span1"></div>
        <div class="span1">
          <div class="counter">
            {{^instance.contact}}
              <i class="grcicon-people-warning"></i>
            {{/instance.contact}}
          </div>
        </div>
        {{/if_equals}}
        {{/with_page_object_as}}
      </div>
    </a>
  </div>
  
  {{#if expanded}}
  <div class="tier-2-info item-content">
    <div class="tier-2-info-content">
    
      <!--
      <div class="row-fluid">

        <div class="span6">
        {{#if instance.viewLink}}
          <a href="{{instance.viewLink}}" class="info-action">
            View {{instance.constructor.title_singular}}
            <i class="grcicon-goto"></i>
          </a>
        {{/if}}
        </div>

        <div class="span6">
        {{#if mappings}}
        {{#is_allowed_all 'delete' mappings}}
        {{^is_dashboard}}
          <a href="javascript://" class="info-action unmap pull-right" data-toggle="unmap">
            {{#mappings}}<span class="mapping" {{data 'mapping'}}></span>{{/mappings}}
            <i class="grcicon-remove"></i>
            Unmap
          </a>
        {{/is_dashboard}}
        {{/is_allowed_all}}
        {{/if}}
        </div>

      </div>
      -->
      
      {{#instance.description}}
        <div class="show-description">
          <div class="row-fluid">
            <div class="span12">
              <div class="tree-description short">
                {{{instance.description}}}
              </div>
              {{{show_long}}}
            </div>
          </div>
        </div>
      {{/instance.description}}
      
      <div class="row-fluid">
        <div class="span5">
          <div class="tree-info">
            <ul class="tree-info-list">
              <li>
                <strong>Planned Start date: </strong>
                  {{#if instance.start_date}}
                    {{localize_date instance.start_date}}
                  {{else}}
                    Not set
                  {{/if}}
              </li>
              <li>
                <strong>Planned End date: </strong>
                  {{#if instance.end_date}}
                    {{localize_date instance.end_date}}
                  {{else}}
                    Not set
                  {{/if}}
              </li>
              <li>
                <strong>Planned Report period: </strong>
                {{#if instance.report_start_date}}
                  {{#if instance.report_end_date}}
                    {{localize_date instance.report_start_date}} - {{localize_date instance.report_end_date}}
                  {{else}}
                    Starts {{localize_date instance.report_start_date}}
                  {{/if}}
                {{else}}
                  {{#if instance.report_end_date}}
                    Ends {{localize_date instance.report_end_date}}
                  {{else}}
                    Not set
                  {{/if}}
                {{/if}}
              </li>
            </ul>
          </div>
        </div>
        <div class="span5">
          <div class="tree-info">
            <ul class="tree-info-list">
              <li>
                {{#instance.url}}
                  <strong>URL:</strong>
                  <a class="url" href="{{schemed_url instance.url}}" target="_blank">
                    {{instance.url}}
                  </a>
                {{/instance.url}}
              </li>
              <li>
                <strong>Audit Lead: </strong>
                {{#if instance.contact}}
                  {{#using contact=instance.contact}}
                  {{contact.name}}
                  {{/using}}
                {{else}}
                  None
                {{/if}}
              </li>
              <li>
                <strong>Audit Firm: </strong>
                {{{firstnonempty instance.audit_firm 'None'}}}
              </li>
            </ul>
          </div>
        </div>
        <div class="span2" {{#instance}}{{data 'model'}}{{/instance}} {{ (el) -> el.ggrc_controllers_quick_form({instance : el.data("model") }) }}>
          <select class="input-block-level top-space" name="status" {{^is_allowed 'update' instance context=instance.context.id}}disabled readonly{{/is_allowed}} {{#with_page_object_as 'page_object'}}{{^if_match page_object.constructor.shortName 'Audit|Program|Person'}}disabled readonly{{/if_match}}{{/with_page_object_as}}>
            {{#iterate 'Planned' 'In Progress' 'Manager Review' 'Ready for External Review' 'Completed'}}
            <option {{#if_equals iterator instance.status}}selected="true"{{/if_equals}}>{{iterator}}</option>
            {{/iterate}}
          </select>
        </div>
      </div>
      
      {{{render_hooks 'Audit.tree_view_info'}}}
      
      <ul class="info-audit">
        <li>
          {{#using program=instance.program}}
          <a href="{{program.viewLink}}#audit_widget" class="info-action">
            View {{instance.constructor.title_singular}}
            <i class="grcicon-goto"></i>
          </a>
          {{/using}}
        </li>
        {{#is_allowed 'update' instance context=instance.context.id}}
        {{#with_page_object_as 'page_object'}}
        {{#if_match page_object.constructor.shortName 'Audit|Program|Person'}}
          <li>
          <a href="javascript://" data-toggle="modal-ajax-form" data-modal-reset="reset" data-modal-class="modal-wide" data-object-singular="Audit" data-object-plural="audits" data-object-id="{{instance.id}}" data-object-params='{ "{{parent_instance.constructor.table_singular}}": { "id" : {{parent_instance.id}}, "title" : "{{parent_instance.title}}" } }'>
              <i class="grcicon-edit"></i>
              Edit {{model.title_singular}}
            </a>
          </li>
          <li>
            <div class="widget-action pull-right" rel="tooltip" title="Manage Authorized Auditors">
              <a href="javascript://" data-toggle="user-roles-modal-selector" data-modal-selector-options="user_roles" data-list-target="refresh" data-modal-class="modal-wide" data-modal-scope="Audit" data-object-params='{ "context": { "id" : {{firstexist instance.context.id "null"}}, "href" : "{{instance.context.href}}", "type" : "{{instance.context.type}}" } }'>
                <i class="grcicon-user-black"></i>
                Auditors
              </a>
            </div>
          </li>
          <!--
          <li>
            <a href="#"><i class="grcicon-edit"></i> {{model.title_singular}} Log</a>
          </li>
          -->
          <li>
          <a href="/audits/{{instance.id}}/export_pbcs?id={{instance_ids child_options.0.list}}"><i class="grcicon-export"></i> Export PBC List</a>
          </li>

          <li>
          {{! FIXME: Better way to get the Audit link }}
          <a href="/audits/{{instance.id}}/import_pbcs?return_to={{param_current_location}}"><i class="grcicon-imp-exp"></i> Import PBC List</a>
          </li>
          
          <!--
          <li>
          <a href="/audits/{{instance.id}}/import_pbc_template"><i class="grcicon-export"></i> Download PBC Import Template</a>
          </li>
          -->
        {{/if_match}}
        {{/with_page_object_as}}
        {{/is_allowed}}
      </ul>
    </div>

    {{#if draw_children}}
      {{^if_null 'z'}} {{! this line is just chopping the context stack down to one element}}
        {{#is_profile}}
          <div class="inner-tree">
            <h6>{{#is_dashboard}}My {{/is_dashboard}}PBC Requests ({{child_options.1.list.length}}{{#mapping_count instance 'requests'}}/{{.}}{{/mapping_count}})</h6>
            {{#child_options.1}}
              <ul class="tree-structure new-tree rq-colors" {{data 'options'}} {{ (el) -> el.cms_controllers_tree_view(el.data("options")) }}></ul>
            {{/child_options.1}}
          </div>

          <div class="inner-tree">
            <h6>{{#is_dashboard}}My {{/is_dashboard}}PBC Responses ({{child_options.2.list.length}}{{#mapping_count instance 'responses_via_requests'}}/{{.}}{{/mapping_count}})</h6>
            {{#child_options.2}}
              <ul class="tree-structure new-tree" {{data 'options'}} {{ (el) -> el.cms_controllers_tree_view(el.data("options")) }}></ul>
            {{/child_options.2}}
          </div>
        {{else}}
<<<<<<< HEAD
          {{#with_page_object_as 'page_object'}}
          {{#if_match page_object.constructor.shortName 'Audit|Program|Person'}}
            <div class="inner-tree">
              <h6>PBC Requests ({{child_options.0.list.length}})</h6>
              {{#child_options.0}}
                <ul class="tree-structure new-tree rq-colors" {{data 'options'}} {{ (el) -> el.cms_controllers_tree_view(el.data("options")) }}></ul>
              {{/child_options.0}}
            </div>
          {{else}}
            <div class="inner-tree">
              <h6>PBC Requests which contain object ({{child_options.3.list.length}}{{#mapping_count instance 'requests'}}/{{.}}{{/mapping_count}})</h6>
              {{#child_options.3}}
                <ul class="tree-structure new-tree rq-colors" {{data 'options'}} {{ (el) -> el.cms_controllers_tree_view(el.data("options")) }}></ul>
              {{/child_options.3}}
            </div>

            <div class="inner-tree">
              <h6>PBC Responses which contain object ({{child_options.4.list.length}}{{#mapping_count instance 'responses_via_requests'}}/{{.}}{{/mapping_count}})</h6>
              {{#child_options.4}}
                <ul class="tree-structure new-tree" {{data 'options'}} {{ (el) -> el.cms_controllers_tree_view(el.data("options")) }}></ul>
              {{/child_options.4}}
            </div>
          {{/if_match}}
          {{/with_page_object_as}}
=======
          <div class="inner-tree">
            <h6>
              PBC Requests ({{child_options.0.list.length}})
              {{#child_options.0.header_view}}
              <a href="#" class="advanced-filter-trigger"><i class="grcicon-search"></i> Show Filters</a>
              {{/child_options.0.header_view}}
            </h6>
            {{#child_options.0}}
              <ul class="tree-structure new-tree rq-colors" {{data 'options'}} {{ (el) -> el.cms_controllers_tree_view(el.data("options")) }}></ul>
            {{/child_options.0}}
          </div>
>>>>>>> f3d05f5a
        {{/is_profile}}
      {{/if_null}}
    {{/if}}

  </div>
  {{/if}}
  
</li><|MERGE_RESOLUTION|>--- conflicted
+++ resolved
@@ -251,11 +251,15 @@
             {{/child_options.2}}
           </div>
         {{else}}
-<<<<<<< HEAD
           {{#with_page_object_as 'page_object'}}
           {{#if_match page_object.constructor.shortName 'Audit|Program|Person'}}
             <div class="inner-tree">
-              <h6>PBC Requests ({{child_options.0.list.length}})</h6>
+              <h6>
+                PBC Requests ({{child_options.0.list.length}})
+                {{#child_options.0.header_view}}
+                <a href="#" class="advanced-filter-trigger"><i class="grcicon-search"></i> Show Filters</a>
+                {{/child_options.0.header_view}}
+              </h6>
               {{#child_options.0}}
                 <ul class="tree-structure new-tree rq-colors" {{data 'options'}} {{ (el) -> el.cms_controllers_tree_view(el.data("options")) }}></ul>
               {{/child_options.0}}
@@ -276,19 +280,6 @@
             </div>
           {{/if_match}}
           {{/with_page_object_as}}
-=======
-          <div class="inner-tree">
-            <h6>
-              PBC Requests ({{child_options.0.list.length}})
-              {{#child_options.0.header_view}}
-              <a href="#" class="advanced-filter-trigger"><i class="grcicon-search"></i> Show Filters</a>
-              {{/child_options.0.header_view}}
-            </h6>
-            {{#child_options.0}}
-              <ul class="tree-structure new-tree rq-colors" {{data 'options'}} {{ (el) -> el.cms_controllers_tree_view(el.data("options")) }}></ul>
-            {{/child_options.0}}
-          </div>
->>>>>>> f3d05f5a
         {{/is_profile}}
       {{/if_null}}
     {{/if}}
