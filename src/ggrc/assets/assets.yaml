# Copyright (C) 2013 Google Inc., authors, and contributors <see AUTHORS file>
# Licensed under http://www.apache.org/licenses/LICENSE-2.0 <see LICENSE file>
# Created By: dan@reciprocitylabs.com
# Maintained By: dan@reciprocitylabs.com

dashboard-js-files:
  - tracker.js
  # 3rd party:
  - jquery/dist/jquery.min.js
  - lodash/lodash.min.js
  - jquery-ui/jquery-ui.min.js
  - bootstrap/js/bootstrap-alert.js
  - bootstrap/js/bootstrap-collapse.js
  - bootstrap/js/bootstrap-dropdown.js
  - bootstrap/js/bootstrap-modal.js
  - bootstrap/js/bootstrap-tab.js
  - bootstrap/js/bootstrap-tooltip.js
  - bootstrap/js/bootstrap-popover.js
  - zeroclipboard/dist/ZeroClipboard.min.js
  - stickyfill/stickyfill.js
  - mousetrap/mousetrap.min.js
  - canjs/can.jquery.js
  - canjs/can.construct.super.js
  - canjs/can.map.validations.js
  - canjs/can.control.plugin.js
  - canjs/can.construct.proxy.js
  - canjs/can.map.attributes.js
  - canjs/can.map.backup.js
  - wysihtml5/advanced.js
  - wysihtml5/wysihtml5-0.4.0pre.js
  - wysihtml5/bootstrap-wysihtml5-0.0.2.js
  - moment/min/moment.min.js
  - moment-timezone/builds/moment-timezone-with-data.min.js
  - spinjs/spin.js
  - string-natural-compare/natural-compare.min.js
  # end 3rd party
  - bootstrap/wysihtml5.js
  - bootstrap/sticky-popover.js
  - bootstrap/modal-ajax.js
  - bootstrap/modal-form.js
  - permission.js
  - plugins/lodash_helpers.js
  - plugins/persistent_notifier.js
  - ggrc_base.js
  - plugins/ggrc_utils.js
  - plugins/datepicker.js
  - plugins/can_control.js
  - plugins/wysiwyg.js
  - plugins/autocomplete.js
  - plugins/ajax_extensions.js
  - plugins/canjs_extensions.js
  - plugins/component_registry.js
  - plugins/openclose.js
  - plugins/tooltip.js
  - plugins/popover.js
  - plugins/popover_template.js
  - apps/base_widgets.js
  - application.js
  - client_record_replay.js
  - mustache_helper.js
  - generated/ggrc_filter_query_parser.js
  - models/mappers.js
  - models/mappings.js
  - models/mixins.js
  - models/cacheable.js
  - models/local_storage.js
  - models/display_prefs.js
  - models/local_list_cache.js
  - models/document.js
  - models/person.js
  - models/simple_models.js
  - models/business_object_models.js
  - models/directive_models.js
  - models/recently_viewed_object.js
  - models/search.js
  - models/audit_models.js
  - models/issue.js
  - models/notification_config.js
  - controllers/filterable_controller.js
  - controllers/dashboard_widgets_controller.js
  - controllers/info_widget_controller.js
  - controllers/modals_controller.js
  - controllers/delete_modal_controller.js
  - controllers/help_controller.js
  - controllers/quick_search_controller.js
  - controllers/recently_viewed_controller.js
  - controllers/tree_view_controller.js
  - controllers/list_view_controller.js
  - controllers/tree_filter_controller.js
  - controllers/unmap_modal_controller.js
  - controllers/mapping_count_controller.js
  - controllers/info_pin_controller.js
  - controllers/automapper_controller.js
  - models/control.js
  - controllers/dashboard_controller.js
  - controllers/quick_form_controller.js
  - modules/widget_descriptor.js
  - modules/widget_list.js
  - controllers/comment_controller.js
  - models/section.js
  - models/system.js
  - models/join_models.js
  - controllers/mapper.js
  - pbc/workflow_controller.js
  - models/category.js
  - models/refresh_queue.js
  - models/revision.js
  - models/save_queue.js
  - models/custom_attributes.js
  - apps/quick_search.js
  - apps/business_objects.js
  - apps/custom_attributes.js
  - components/link_to_clipboard.js
  - components/relevant_filters.js
  - components/csv/export.js
  - components/csv/import.js
  - components/mapper.js
  - components/people_list.js
  - components/mapped_tree_view.js
<<<<<<< HEAD
  - components/reusable_objects.js
=======
  - components/assessment_generator.js
>>>>>>> 6d3fc4cd
  - components/paginate.js
  - components/tabs.js
  - components/assessment_attributes.js
  #- d3.v2.js
  #- related_graph.js

app-init-files:
  - apps/dashboard.js
  - dashboard.js

dashboard-js-template-files:
  - add_widget_menu.mustache
  - base_objects/autocomplete_result.mustache
  - base_objects/confirm_delete.mustache
  - base_objects/confirm_unmap.mustache
  - base_objects/contacts.mustache
  - base_objects/create_objective_dropdown_option.mustache
  - base_objects/general_info.mustache
  - base_objects/description.mustache
  - base_objects/test_plan.mustache
  - base_objects/extended_info.mustache
  - base_objects/urls.mustache
  - base_objects/notes.mustache
  - base_objects/info.mustache
  - base_objects/dropdown_menu.mustache
  - base_objects/dropdown_menu_tier2.mustache
  - base_objects/view_link.mustache
  - base_objects/unmap.mustache
  - base_objects/map_related_modal_content.mustache
  - base_objects/mappings_detail.mustache
  - base_objects/tabs.mustache
  - base_objects/tab_panel.mustache
  - base_objects/page_header.mustache
  - base_objects/paginate.mustache
  - base_objects/relevance_action.mustache
  - base_objects/search_actions.mustache
  - base_objects/search_result.mustache
  - base_objects/tree.mustache
  - base_objects/tree_placeholder.mustache
  - base_objects/tree_footer_no_access.mustache
  - base_objects/tree_footer_zero.mustache
  - base_objects/tree_header.mustache
  - base_objects/tree_view_filter.mustache
  - base_objects/tree_column_selector.mustache
  - base_objects/tree_column_names.mustache
  - base_objects/filter_trigger.mustache
  - base_objects/generate_assessments_button.mustache
  - base_objects/states.mustache
  - base_objects/form_restore.mustache
  - base_objects/info-pin.mustache
  - base_objects/info_header.mustache
  - base_objects/filters/advanced_search_filter_actions.mustache
  - base_objects/filters/modal_filter_actions.mustache
  - base_objects/filters/filter_by_person.mustache
  - base_objects/filters/filter_by_relevance.mustache
  - base_objects/filters/filter_by_text.mustache
  - base_objects/filters/filter_by_type.mustache
  - base_objects/notes_and_code.mustache
  - base_objects/modal_contact_fields.mustache
  - base_objects/open_close.mustache
  - base_objects/sub_tree_type_selector.mustache
  - base_objects/modal/search_title.mustache
  - base_templates/add_comment.mustache
  - base_templates/attachment_list.mustache
  - base_templates/attachment.mustache
  - base_templates/base.mustache
  - base_templates/comment_list.mustache
  - base_templates/comment_subtree.mustache
  - base_templates/dates_list.mustache
  - base_templates/description.mustache
  - base_templates/header.mustache
  - base_templates/mapped_objects.mustache
  - base_templates/notes.mustache
  - base_templates/people_list.mustache
  - base_templates/people_group.mustache
  - base_templates/request_type.mustache
  - base_templates/test.mustache
  - base_templates/urls.mustache
  - base_templates/mapping_tree_view.mustache
  - mixins/assignable.mustache
  - mixins/stateful.mustache
  - clauses/modal_content.mustache
  - contracts/modal_content.mustache
  - controls/categories_tree.mustache
  - controls/info.mustache
  - controls/list_popover.mustache
  - controls/modal_content.mustache
  - controls/object_list.mustache
  - controls/tree.mustache
  - assessments/modal_content.mustache
  - assessments/tree.mustache
  - assessments/tree_header.mustache
  - assessments/tree_footer.mustache
  - assessments/tree_add_item.mustache
  - assessments/info.mustache
<<<<<<< HEAD
  - assessments/reusable_objects.mustache
=======
  - assessments/generator_title.mustache
>>>>>>> 6d3fc4cd
  - assessment_templates/attribute_field.mustache
  - assessment_templates/attribute_add_field.mustache
  - assessment_templates/modal_content.mustache
  - assessment_templates/info.mustache
  - issues/modal_content.mustache
  - issues/info.mustache
  - issues/remediation_plan.mustache
  - custom_attributes/modal_content.mustache
  - custom_attributes/info.mustache
  - custom_attribute_definitions/modal_content.mustache
  - custom_attribute_definitions/tree.mustache
  - custom_attribute_definitions/subtree.mustache
  - custom_attribute_definitions/tree_header.mustache
  - dashboard/internav_list.mustache
  - dashboard/info/info.mustache
  - dashboard/info/get_started.mustache
  - dashboard/info/wf_owner.mustache
  - access_groups/modal_content.mustache
  - data_assets/modal_content.mustache
  - documents/active_column.mustache
  - dashboard/lhn.mustache
  - dashboard/lhn_search.mustache
  - documents/list.mustache
  - documents/modal_content.mustache
  - documents/option_column.mustache
  - documents/option_detail.mustache
  - documents/tree.mustache
  - dashboard/modal_preload.mustache
  - dashboard/object_list.mustache
  - dashboard/object_widget.mustache
  - dashboard/recently_viewed_list.mustache
  - dashboard/mapping_count.mustache
  - directives/autocomplete_result.mustache
  - directives/tree.mustache
  - events/object_list.mustache
  - facilities/modal_content.mustache
  - help/help_modal_content.mustache
  - help/help_modal_header.mustache
  - help/filters_helper_content.mustache
  - markets/modal_content.mustache
  - modals/close_buttons.mustache
  - modals/confirm.mustache
  - modals/confirm_buttons.mustache
  - modals/delete_cancel_buttons.mustache
  - modals/done_buttons.mustache
  - modals/modal_header.mustache
  - modals/save_cancel_buttons.mustache
  - modals/save_cancel_delete_buttons.mustache
  - modals/unmap_cancel_buttons.mustache
  - modals/mapper/component.mustache
  - modals/mapper/base.mustache
  - objectives/info.mustache
  - objectives/list_popover.mustache
  - objectives/modal_content.mustache
  - objectives/tree.mustache
  - org_groups/modal_content.mustache
  - vendors/modal_content.mustache
  - pbc/iframe_tooltip.mustache
  - people/active_column.mustache
  - people/autocomplete_result.mustache
  - people/filters.mustache
  - people/info.mustache
  - people/list.mustache
  - people/modal_content.mustache
  - people/multitype_option_detail.mustache
  - people/multitype_option_items.mustache
  - people/object_list.mustache
  - people/option_column.mustache
  - people/option_detail.mustache
  - people/owners_modal_connector.mustache
  - people/popover.mustache
  - people/tier2_content.mustache
  - people/tree.mustache
  - people/tree_footer.mustache
  - people/tree_add_item.mustache
  - people/tree_header.mustache
  - people/search_result.mustache
  - policies/info.mustache
  - policies/modal_content.mustache
  - processes/info.mustache
  - processes/modal_content.mustache
  - products/info.mustache
  - products/modal_content.mustache
  - programs/extended_info.mustache
  - programs/info.mustache
  - programs/modal_content.mustache
  - programs/tree.mustache
  - projects/modal_content.mustache
  - regulations/modal_content.mustache
  - roles/object_list.mustache
  - sections/modal_content.mustache
  - sections/tree.mustache
  - sections/dropdown_menu.mustache
  - selectors/active_column.mustache
  - selectors/base_modal.mustache
  - selectors/multitype_base_modal.mustache
  - selectors/multitype_object_detail.mustache
  - selectors/multitype_option_column.mustache
  - selectors/multitype_option_detail.mustache
  - selectors/multitype_option_items.mustache
  - selectors/multitype_option_mappings_popover.mustache
  - selectors/option_column.mustache
  - selectors/option_detail.mustache
  - standards/modal_content.mustache
  - systems/info.mustache
  - systems/modal_content.mustache
  - systems/tree_footer.mustache
  - systems/tree_add_item.mustache
  - base_objects/tree_footer.mustache
  - base_objects/tree_add_item.mustache
  - controls/tree_footer.mustache
  - controls/tree_add_item.mustache
  - directives/tree_footer.mustache
  - directives/tree_add_item.mustache
  - objectives/tree_footer.mustache
  - objectives/tree_add_item.mustache
  - sections/tree_footer.mustache
  - sections/tree_add_item.mustache
  - documents/tree_footer.mustache
  - documents/tree_add_item.mustache
  - audits/modal_content.mustache
  - audits/tree.mustache
  - audits/info.mustache
  - audits/tree_footer.mustache
  - audits/tree_add_item.mustache
  - audits/tree_header.mustache
  - audits/search_result.mustache
  - audits/extended_info.mustache
  - requests/change_log.mustache
  - requests/tree.mustache
  - requests/info.mustache
  - requests/tree_footer.mustache
  - requests/tree_add_item.mustache
  - requests/tree_header.mustache
  - requests/modal_content.mustache
  - requests/tier2_content.mustache
  - requests/general_info.mustache
  - requests/reusable_objects.mustache
  - base_templates/subtree.mustache
  - objectives/autocomplete_result.mustache
  - responses/confirm_delete_evidence.mustache
  - responses/tree.mustache
  - responses/info.mustache
  - responses/tree_add_item.mustache
  - responses/modal_content.mustache
  - meetings/modal_content.mustache
  - meetings/tree_footer.mustache
  - meetings/tree_add_item.mustache
  - meetings/tree.mustache
  - documents/autocomplete_result.mustache
  - documents/pbc_tree.mustache
  - requests/filters.mustache
  - requests/amend_modal_content.mustache
  - org_groups/autocomplete_result.mustache
  - vendors/autocomplete_result.mustache
  - base_objects/edit_object_link.mustache
  - base_objects/tier2_content.mustache
  - controls/tier2_content.mustache
  - directives/tier2_content.mustache
  - documents/tier2_content.mustache
  - objectives/tier2_content.mustache
  - programs/tier2_content.mustache
  - programs/search_result.mustache
  - sections/tier2_content.mustache
  - search/advanced_search_base_modal.mustache
  - search/advanced_search_option_column.mustache
  - search/advanced_search_option_items.mustache
  - search/advanced_search_people_items.mustache
  - import_export/import_export_buttons.mustache
  - import_export/create_template.mustache
  - import_export/import_test_result.mustache
  - import_export/complete.mustache
  - import_export/faq.mustache
  - import_export/import.mustache
  - import_export/export.mustache
  - import_export/export/object_selector.mustache
  - import_export/export/attribute_selector.mustache
  - import_export/export/filter_query.mustache
  - mapper/relevant_filter.mustache
  - quick_form/confirm_buttons.mustache

dashboard-css-files:
  - dashboard.css
  - wysihtml5/bootstrap-wysihtml5-0.0.2.css
  - jquery/jquery-ui.css

dashboard-js-spec-files:
  - spec_setup.js
  - generated/ggrc_filter_query_parser_spec.js
  - models/local_storage_spec.js
  - models/recently_viewed_object_spec.js
  - models/display_prefs_spec.js
  - models/mappers_spec.js
  - models/cacheable_spec.js

dashboard-js-spec-helpers:
  - jasmine-fixture/dist/jasmine-fixture.min.js
  - spec_helpers.js

mockup-js-files:
  - mockup_generator.js
  - javascript/generators/assessment.js

  # Assessor
  - assessor/pages/assessments.js

  # Request
  - request/pages/info.js
  - request/pages/requests.js
  - request/pages/objectives.js
  - request/pages/regulations.js
  - request/pages/controls.js
  - request/pages/assessments.js

  # Bootstrap files shouold be above
  - javascript/add_comment.js
  - javascript/attachment_list.js
  - javascript/info_panel.js
  - javascript/tree_view.js
  - mockuphelper_controller.js
  - assessor/main.js
  - request/main.js

mockup-js-template-files:
  # Request
  - title.mustache
  - request/info.mustache
  - request/widget.mustache
  - request/assessment_modal.mustache
  - assessor/assessments.mustache

  # Base templates
  - base_templates/modal_base.mustache

  # Info panel partials
  - base_templates/info_panel/base.mustache
  - base_templates/info_panel/pin_actions.mustache
  - base_templates/info_panel/header.mustache
  - base_templates/info_panel/description.mustache
  - base_templates/info_panel/mapped_objects.mustache
  - base_templates/info_panel/people_list.mustache
  - base_templates/info_panel/dates_list.mustache
  - base_templates/info_panel/comment_list.mustache
  - base_templates/info_panel/log_list.mustache
  - base_templates/info_panel/past_items_list.mustache
  - base_templates/info_panel/procedures.mustache
  - base_templates/info_panel/assessment_results.mustache
  - base_templates/info_panel/bug_number.mustache
  - base_templates/info_panel/requests_list.mustache
  - base_templates/info_panel/issues_list.mustache
  - base_templates/info_panel/assessment_custom.mustache
  - base_templates/info_panel/code.mustache
  - base_templates/info_panel/test.mustache
  - base_templates/info_panel/notes.mustache
  - base_templates/info_panel/request_type.mustache

  # Other base templates files
  - base_templates/request_panel.mustache
  - base_templates/assessment_panel.mustache
  - base_templates/tree.mustache
  - base_templates/tree-assessor.mustache
  - base_templates/tree_item.mustache
  - base_templates/info_panel.mustache
  - base_templates/filter.mustache
  - base_templates/nav_item.mustache
  - base_templates/attachment_list.mustache
  - base_templates/add_comment.mustache<|MERGE_RESOLUTION|>--- conflicted
+++ resolved
@@ -117,11 +117,8 @@
   - components/mapper.js
   - components/people_list.js
   - components/mapped_tree_view.js
-<<<<<<< HEAD
   - components/reusable_objects.js
-=======
   - components/assessment_generator.js
->>>>>>> 6d3fc4cd
   - components/paginate.js
   - components/tabs.js
   - components/assessment_attributes.js
@@ -217,11 +214,8 @@
   - assessments/tree_footer.mustache
   - assessments/tree_add_item.mustache
   - assessments/info.mustache
-<<<<<<< HEAD
   - assessments/reusable_objects.mustache
-=======
   - assessments/generator_title.mustache
->>>>>>> 6d3fc4cd
   - assessment_templates/attribute_field.mustache
   - assessment_templates/attribute_add_field.mustache
   - assessment_templates/modal_content.mustache
