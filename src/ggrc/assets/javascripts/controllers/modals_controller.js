/*!
    Copyright (C) 2013 Google Inc., authors, and contributors <see AUTHORS file>
    Licensed under http://www.apache.org/licenses/LICENSE-2.0 <see LICENSE file>
    Created By: brad@reciprocitylabs.com
    Maintained By: brad@reciprocitylabs.com
*/

(function(can, $) {

can.Control("GGRC.Controllers.Modals", {
  BUTTON_VIEW_DONE : GGRC.mustache_path + "/modals/done_buttons.mustache"
  , BUTTON_VIEW_CLOSE : GGRC.mustache_path + "/modals/close_buttons.mustache"
//  BUTTON_VIEW_SAVE
  , BUTTON_VIEW_SAVE_CANCEL : GGRC.mustache_path + "/modals/save_cancel_buttons.mustache"
  , BUTTON_VIEW_SAVE_CANCEL_DELETE : GGRC.mustache_path + "/modals/save_cancel_delete_buttons.mustache"

  , defaults : {
    preload_view : GGRC.mustache_path + "/dashboard/modal_preload.mustache"
    , content_view : GGRC.mustache_path + "/help/help_modal_content.mustache"
    , header_view : GGRC.mustache_path + "/modals/modal_header.mustache"
    , custom_attributes_view : GGRC.mustache_path + "/custom_attributes/modal_content.mustache"
    , button_view : null
    , model : null    // model class to use when finding or creating new
    , instance : null // model instance to use instead of finding/creating (e.g. for update)
    , new_object_form : false
    , mapping : false
    , find_params : {}
    , add_more : false
    , ui_array : []
    , reset_visible : false
  }

  , init : function() {
    this.defaults.button_view = this.BUTTON_VIEW_DONE;
  }

  , confirm : function(options, success, dismiss) {
    var $target = $('<div class="modal hide"></div>');
    $target
    .modal({ backdrop: "static" })
    .ggrc_controllers_modals(can.extend({
      new_object_form : false
      , button_view : GGRC.mustache_path + "/modals/confirm_buttons.mustache"
      , modal_confirm : "Confirm"
      , modal_description : "description"
      , modal_title : "Confirm"
      , content_view : GGRC.mustache_path + "/modals/confirm.mustache"
    }, options))
    .on('click', 'a.btn[data-toggle=confirm]', function(e) {
      var params = $(e.target).closest('.modal').find('form').serializeArray();
      $target.modal('hide').remove();
      success && success(params, $(e.target).data('option'));
    })
    .on('click.modal-form.close', '[data-dismiss="modal"]', function() {
      $target.modal('hide').remove();
      dismiss && dismiss();
    });
  }
}, {
  init : function() {
    if (!(this.options instanceof can.Observe)) {
      this.options = new can.Observe(this.options);
    }

    if(!this.element.find(".modal-body").length) {
      can.view(this.options.preload_view, {}, this.proxy("after_preload"));
    } else {
      this.after_preload()
    }
    //this.options.attr("mapping", !!this.options.mapping);
  }

  , after_preload : function(content) {
    var that = this;
    if (content) {
      this.element.html(content);
    }
    this.options.attr("$header", this.element.find(".modal-header"));
    this.options.attr("$content", this.element.find(".modal-body"));
    this.options.attr("$footer", this.element.find(".modal-footer"));
    this.on();
    this.fetch_all()
      .then(this.proxy("apply_object_params"))
      .then(this.proxy("serialize_form"))
      .then(function() {
        // If the modal is closed early, the element no longer exists
        that.element && that.element.trigger('preload')
      })
      .then(this.proxy("autocomplete"));
  }

  , apply_object_params : function() {
    var self = this;

    if (this.options.object_params)
      this.options.object_params.each(function(value, key) {
        self.set_value({ name: key, value: value });
      });
  }

  , "input[data-lookup] focus" : function(el, ev) {
    this.autocomplete(el);
  }
  , "input[data-lookup] keyup" : function(el, ev) {
    // Set the transient field for validation
    var name = el.attr('name').split('.'),
        instance = this.options.instance,
        value = el.val();

    name.pop(); //set the owner to null, not the email
    instance._transient || instance.attr("_transient", new can.Observe({}));
    can.reduce(name.slice(0, -1), function(current, next) {
      current = current + "." + next;
      instance.attr(current) || instance.attr(current, new can.Observe({}));
      return current;
    }, "_transient");
    instance.attr(["_transient"].concat(name).join("."), value);
  }

  , autocomplete : function(el) {
    $.cms_autocomplete.call(this, el);
  }

  , autocomplete_select : function(el, event, ui) {
    var original_event,
        that = this;

    $('#extended-info').trigger('mouseleave'); // Make sure the extra info tooltip closes
      var path = el.attr("name").split(".")
        , instance = this.options.instance
        , index = 0
        , prop = path.pop();

      if (/^\d+$/.test(path[path.length - 1])) {
        index = parseInt(path.pop(), 10);
        path = path.join(".");
        if (!this.options.instance.attr(path)) {
          this.options.instance.attr(path, []);
        }
        this.options.instance.attr(path).splice(index, 1, ui.item.stub());
      }
      else {
        path = path.join(".");

        // we (ab)use databinding to make the input field change for us
        // doing it three times like this ensures stability

        // handle emptying field and choosing same suggestion
        this.options.instance.attr(path, null);
        // the first change sets to null, 2nd works
        this.options.instance.attr(path, ui.item.stub());
        this.options.instance.attr(path, ui.item.stub());
        // settign el.val manually is still needed for autocompletes inside
        // deferred renderers such as control/object selector in audit
        setTimeout(function() {
          el.val(ui.item.title || ui.item.name || ui.item.email);
        }, 0);
      }
  }

  , immediate_find_or_create : function(el, ev, data) {
    var that = this
    , prop = el.data("drop")
    , model = CMS.Models[el.data("lookup")]
    , params = { context : that.options.instance.context && that.options.instance.context.serialize ? that.options.instance.context.serialize() : that.options.instance.context };

    setTimeout(function() {
      params[prop] = el.val();
      el.prop("disabled", true);
      model.findAll(params).then(function(list) {
        if(list.length) {
          that.autocomplete_select(el, ev, { item : list[0] });
        } else {
          new model(params).save().then(function(d) {
            that.autocomplete_select(el, ev, { item : d });
          });
        }
      })
      .always(function() {
        el.prop("disabled", false);
      });
    }, 100);
  }
  , "input[data-lookup][data-drop] paste" : "immediate_find_or_create"
  , "input[data-lookup][data-drop] drop" : "immediate_find_or_create"



  , fetch_templates : function(dfd) {
    var that = this;
    dfd = dfd ? dfd.then(function() { return that.options; }) : $.when(this.options);
    return $.when(
      can.view(this.options.content_view, dfd)
      , can.view(this.options.header_view, dfd)
      , can.view(this.options.button_view, dfd)
      , can.view(this.options.custom_attributes_view, dfd)
    ).done(this.proxy('draw'));
  }

  , fetch_data : function(params) {
    var that = this;
    var dfd;
    params = params || this.find_params();
    params = params && params.serialize ? params.serialize() : params;
    if (this.options.skip_refresh && this.options.instance) {
      return new $.Deferred().resolve(this.options.instance);
    }
    else if (this.options.instance) {
      dfd = this.options.instance.refresh();
    }
    else if (this.options.model) {
      dfd = this.options.new_object_form
          ? $.when(this.options.attr("instance", new this.options.model(params).attr("_suppress_errors", true)))
          : this.options.model.findAll(params).then(function(data) {
            var h;
            if(data.length) {
              that.options.attr("instance", data[0]);
              return data[0].refresh(); //have to refresh (get ETag) to be editable.
            } else {
              that.options.attr("new_object_form", true);
              that.options.attr("instance", new that.options.model(params));
              return that.options.instance;
            }
          }).done(function() {
            // Check if modal was closed
            if(that.element !== null)
              that.on(); //listen to instance.
          });
    }
    else {
      this.options.attr("instance", new can.Observe(params));
      that.on();
      dfd = new $.Deferred().resolve(this.options.instance);
    }

    return dfd.done(function() {

      // If the modal is closed early, the element no longer exists
      if (that.element) {
        // This is to trigger `focus_first_element` in modal_ajax handling
        that.element.trigger("loaded");
      }


      that.options.instance._transient || that.options.instance.attr("_transient", new can.Observe({}));
      that.options.instance.form_preload && that.options.instance.form_preload(that.options.new_object_form);
    });
  }

  , fetch_all : function() {
    return this.fetch_templates(this.fetch_data(this.find_params()));
  }

  , find_params: function() {
    return this.options.find_params.serialize ? this.options.find_params.serialize() : this.options.find_params
  }

  , draw : function(content, header, footer, custom_attributes) {
    // Don't draw if this has been destroyed previously
    if (!this.element) {
      return;
    }

    can.isArray(content) && (content = content[0]);
    can.isArray(header) && (header = header[0]);
    can.isArray(footer) && (footer = footer[0]);
    if (can.isArray(custom_attributes)) {
      custom_attributes = custom_attributes[0];
    }

    header != null && this.options.$header.find("h2").html(header);
    content != null && this.options.$content.html(content).removeAttr("style");
    footer != null && this.options.$footer.html(footer);

    if (custom_attributes != null && !('delete_counts' in this.options)) {
      this.options.$content.append(custom_attributes);
    }

    this.setup_wysihtml5();

    //Update UI status array
    var $form = $(this.element).find('form');
    var tab_list = $form.find('[tabindex]');
    var hidable_tabs = 0;
    for (var i = 0; i < tab_list.length; i++) {
      if ($(tab_list[i]).attr('tabindex') > 0)
        hidable_tabs++;
    }
    //ui_array index is used as the tab_order, Add extra space for skipped numbers
    var storable_ui = hidable_tabs + 10;
    for(var i = 0; i < storable_ui; i++) {
      //When we start, all the ui elements are visible
      this.options.ui_array.push(0);
    }
  }

  , setup_wysihtml5 : function() {
    if (!this.element) {
      return;
    }
    this.element.find('.wysihtml5').each(function() {
      $(this).cms_wysihtml5();
    });
  }

  , "input:not(isolate-form input), textarea:not(isolate-form textarea), select:not(isolate-form select) change" : function(el, ev) {
      this.options.instance.removeAttr("_suppress_errors");
      // Set the value if it isn't a search field
      if(!el.hasClass("search-icon")
        || el.is("[null-if-empty]")
           && (!el.val() || el.val().length === 0)
      ) {
        this.set_value_from_element(el);
      }
  }

  , "input:not([data-lookup], isolate-form *), textarea keyup" : function(el, ev) {
      if (el.prop('value').length === 0 ||
        (typeof el.attr('value') !== 'undefined' && el.attr('value').length === 0)) {
        this.set_value_from_element(el);
      }
  }

  , serialize_form : function() {
      var $form = this.options.$content.find("form")
        , $elements = $form.find(":input:not(isolate-form *)")
        ;

      can.each($elements.toArray(), this.proxy("set_value_from_element"));
    }

  , set_value_from_element : function(el) {
      var $el = $(el)
        , name = $el.attr('name')
        , value = $el.val()
        , that = this
        ;

      // If no model is specified, short circuit setting values
      // Used to support ad-hoc form elements in confirmation dialogs
      if (!this.options.model)
        return;

      if (name)
        this.set_value({ name: name, value: value });

      if($el.is("[data-also-set]")) {
        can.each($el.data("also-set").split(","), function(oname) {
          that.set_value({ name : oname, value : value});
        });
      }
    }

  , set_value: function(item) {
    // Don't set `_wysihtml5_mode` on the instances
    if (item.name === '_wysihtml5_mode')
      return;
    var instance = this.options.instance
      , that = this;
    if(!(instance instanceof this.options.model)) {
      instance = this.options.instance
               = new this.options.model(instance && instance.serialize ? instance.serialize() : instance);
    }
    var name = item.name.split(".")
      , $elem, value, model, $other;
    $elem = this.options.$content.find("[name='" + item.name + "']:not(isolate-form *)");
    model = $elem.attr("model");

    if (model) {
      if (item.value instanceof Array)
        value = can.map(item.value, function(id) {
          return CMS.Models.get_instance(model, id);
        });
      else
        value = CMS.Models.get_instance(model, item.value);
    } else if ($elem.is("[type=checkbox]")) {
      value = $elem.is(":checked");
    } else {
      value = item.value;
    }

    if ($elem.is("[null-if-empty]") && (!value || value.length === 0))
      value = null;

    if($elem.is("[data-binding]") && $elem.is("[type=checkbox]")){
      can.map($elem, function(el){
        if(el.value != value.id)
          return;
        if($(el).is(":checked")){
          instance.mark_for_addition($elem.data("binding"), value);
        }
        else{
          instance.mark_for_deletion($elem.data("binding"), value);
        }
      });
      return;
    }
    else if($elem.is("[data-binding]")) {
      can.each(can.makeArray($elem[0].options), function(opt) {
        instance.mark_for_deletion($elem.data("binding"), CMS.Models.get_instance(model, opt.value));
      });
      if(value.push) {
        can.each(value, $.proxy(instance, "mark_for_addition", $elem.data("binding")));
      } else {
        instance.mark_for_addition($elem.data("binding"), value);
      }
    }

    if(name.length > 1) {
      if(can.isArray(value)) {
        value = new can.Observe.List(can.map(value, function(v) { return new can.Observe({}).attr(name.slice(1).join("."), v); }));
      } else {
        if($elem.is("[data-lookup]")) {
          if(!value) {
            value = null;
          } else {
            // Setting a "lookup field is handled in the autocomplete() method"
            return;
          }
        } else if(name[name.length - 1] === "date") {
          name.pop(); //date is a pseudoproperty of datetime objects
          if(!value) {
            value = null;
          } else {
            value = this.options.model.convert.date(value);
            $other = this.options.$content.find("[name='" + name.join(".") + ".time']:not(isolate-form *)");
            if($other.length) {
              value = moment(value).add(parseInt($other.val(), 10)).toDate();
            }
          }
        } else if(name[name.length - 1] === "time") {
          name.pop(); //time is a pseudoproperty of datetime objects
          value = moment(this.options.instance.attr(name.join("."))).startOf("day").add(parseInt(value, 10)).toDate();
        } else {
          value = new can.Observe({}).attr(name.slice(1).join("."), value);
        }
      }
    }

    value = value && value.serialize ? value.serialize() : value;
    if ($elem.is('[data-list]')) {
      var list_path = name.slice(0, name.length-1).join(".")
        , cur = instance.attr(list_path)
        ;
      if (!cur || !(cur instanceof can.Observe.List)) {
        instance.attr(list_path, []);
        cur = instance.attr(list_path);
      }
      value = value || [];
      cur.splice.apply(cur, [0, cur.length].concat(value));
    } else {
      if (name[0] === "custom_attributes") {
        if (!instance.custom_attributes) {
          instance.attr('custom_attributes', new can.Map());
        }
        instance.custom_attributes.attr(name[1], value[name[1]]);
      } else if(name[0] !== "people") {
        instance.attr(name[0], value);
      }
    }
    this.setup_wysihtml5(); //in case the changes in values caused a new wysi box to appear.
  }

  , "[data-before], [data-after] change" : function(el, ev) {
    var start_date = el.datepicker('getDate');
    this.element.find("[name=" + el.data("before") + "]").datepicker({changeMonth: true, changeYear: true}).datepicker("option", "minDate", start_date);
    this.element.find("[name=" + el.data("after") + "]").datepicker({changeMonth: true, changeYear: true}).datepicker("option", "maxDate", start_date);
  }

  , "{$footer} a.btn[data-toggle='modal-submit-addmore'] click" : function(el, ev){
    if (el.hasClass('disabled')) {
      return;
    }
    this.options.attr("add_more", true);
    this.save_ui_status();
    this.triggerSave(el, ev);
  }

  , "{$footer} a.btn[data-toggle='modal-submit'] click" : function(el, ev){
    if (el.hasClass('disabled')) {
      return;
    }
    this.options.attr("add_more", false);
    this.triggerSave(el, ev);
  }

  , "{$content} a.field-hide click" : function(el, ev) { //field hide
    var $el = $(el),
      $hidable = $el.closest('[class*="span"].hidable'),
      $innerHide = $el.closest('[class*="span"]').find('.hidable'),
      $showButton = $(this.element).find('#formRestore'),
      $hideButton = $(this.element).find('#formHide');

      $el.closest('.inner-hide').addClass('inner-hidable');
      //$hidable.hide();
      $hidable.addClass("hidden");
      this.options.reset_visible = true;
      //update ui array
      var ui_unit = $hidable.find('[tabindex]');
      var i, tab_value;
      for (i = 0; i < ui_unit.length; i++) {
        tab_value = $(ui_unit[i]).attr('tabindex');
        if(tab_value > 0) {
          this.options.ui_array[tab_value-1] = 1;
          $(ui_unit[i]).attr('tabindex', '-1');
          $(ui_unit[i]).attr('uiindex', tab_value);
        }
      }

      for(var i=0; i < $el.closest('.hide-wrap.hidable').find('.inner-hidable').length; i++) {
        if(i == 1) {
          $el.closest('.inner-hide').parent('.hidable').addClass("hidden");
        }
      };

      $hideButton.hide();
      $showButton.show();
      return false;
  }

  , "{$content} #formHide click" : function(el, ev) {
    var ui_arr_length = this.options.ui_array.length;
    for(var i = 0; i < ui_arr_length; i++) {
      this.options.ui_array[i] = 0;
    }
    var $showButton = $(this.element).find('#formRestore');
    this.options.reset_visible = true;

    var $hidables = $(this.element).find(".hidable");
    $hidables.addClass("hidden");
    $(this.element).find('.inner-hide').addClass('inner-hidable');

    //Set up the hidden elements index to 1
    var hidden_elements = $hidables.find('[tabindex]');
    for(var i = 0; i < hidden_elements.length; i++) {
      var tab_value = $(hidden_elements[i]).attr('tabindex');
      //The UI array index start from 0, and tab-index/io-index is from 1
      if(tab_value > 0){
        this.options.ui_array[tab_value-1] = 1;
        $(hidden_elements[i]).attr('tabindex', '-1');
        $(hidden_elements[i]).attr('uiindex', tab_value);
      }
    }

    el.hide();
    $showButton.show();
    return false;
  }

  , "{$content} #formRestore click" : function(el, ev) {
    //Update UI status array to initial state
    var ui_arr_length = this.options.ui_array.length;
    for(var i = 0; i < ui_arr_length; i++) {
      this.options.ui_array[i] = 0;
    }

    //Set up the correct tab index for tabbing
    //Get all the ui elements with 'uiindex' set to original tabindex
    //Restore the original tab index
    var $form = $(this.element).find('form');
    var uiElements = $form.find('[uiindex]');
    for (var i = 0; i < uiElements.length; i++) {
      var $el = $(uiElements[i]);
      var tab_val = $el.attr('uiindex');
      $el.attr('tabindex', tab_val);
    }

    var $hideButton = $(this.element).find('#formHide');
    this.options.reset_visible = false;
    $(this.element).find(".hidden").removeClass("hidden");
    $(this.element).find('.inner-hide').removeClass('inner-hidable');
    el.hide();
    $hideButton.show();
    return false
  }

  , save_ui_status : function(){}

  , restore_ui_status : function(){
    //walk through the ui_array, for the one values,
    //select the element with tab index and hide it

    if(this.options.reset_visible){//some elements are hidden
      var $selected,
          str,
          tabindex,
          $form = $(this.element).find('form');;

      for (var i = 0; i < this.options.ui_array.length; i++){
        if(this.options.ui_array[i] == 1){
          tabindex = i+1;
          str = '[tabindex=' + tabindex + ']';
          $selected = $form.find(str);
          $selected.closest('.hidable').addClass('hidden');
          $selected.attr('uiindex', tabindex);
          $selected.attr('tabindex', '-1');
        }
      }

      if($selected){
        var $hideButton = $selected.closest('.modal-body').find('#formHide'),
          $showButton = $selected.closest('.modal-body').find('#formRestore');

        $hideButton.hide();
        $showButton.show();
      }
      return false;
    }

  }
  //make buttons non-clickable when saving, make it disable afterwards
  ,  bindXHRToButton_disable : function(xhr, el, newtext, disable) {
      // binding of an ajax to a click is something we do manually
      var $el = $(el),
          oldtext = $el.text();

      if (newtext) {
        $el[0].innerHTML = newtext;
      }
      $el.addClass("disabled pending-ajax");
      if (disable !== false) {
        $el.attr("disabled", true);
      }
      xhr.always(function() {
        // If .text(str) is used instead of innerHTML, the click event may not fire depending on timing
        if ($el.length) {
          $el.removeAttr("disabled").removeClass("pending-ajax")[0].innerHTML = oldtext;
        }
      });
    }

  //make buttons non-clickable when saving
  , bindXHRToBackdrop : function(xhr, el, newtext, disable) {
      // binding of an ajax to a click is something we do manually

      var $el = $(el)
      , oldtext = $el.text();
      var alt;

      var myel = "<div ";
      //if(newtext) {
      //  $el[0].innerHTML = newtext;
      //}
      $el.addClass("disabled pending-ajax");
      if (disable !== false) {
        $el.attr("disabled", true);
      }
      xhr.always(function() {
        // If .text(str) is used instead of innerHTML, the click event may not fire depending on timing
        $el.removeAttr("disabled").removeClass("disabled pending-ajax");//[0].innerHTML = oldtext;
      });

    }

  , triggerSave : function(el, ev) {
    var ajd,
        save_close_btn = this.element.find("a.btn[data-toggle=modal-submit]"),
        save_addmore_btn = this.element.find("a.btn[data-toggle=modal-submit-addmore]"),
        modal_backdrop = this.element.data("modal_form").$backdrop;
    // Normal saving process
    if (el.is(':not(.disabled)')) {
      ajd = this.save_instance(el, ev);

      if(this.options.add_more) {
        if(ajd) {
          this.bindXHRToButton_disable(ajd, save_close_btn);
          this.bindXHRToButton_disable(ajd, save_addmore_btn);

          this.bindXHRToBackdrop(ajd, modal_backdrop, "Saving, please wait...");
        }
      }
      else {
        if(ajd) {
          this.bindXHRToButton(ajd, save_close_btn, "Saving, please wait...");
          this.bindXHRToButton(ajd, save_addmore_btn);
        }
      }

    }
    // Queue a save if clicked after verifying the email address
    else if (this._email_check) {
      this._email_check.done(function(data) {
        if (data.length != null)
          data = data[0];
        if (data) {
          setTimeout(function() {
            delete that._email_check;
            el.trigger('click');
          }, 0);
        }
      });
    }
  }

  , new_instance: function(data){
    var that = this,
      params = this.find_params();

    $.when(this.options.attr("instance", new this.options.model(params).attr("_suppress_errors", true)))
      .done (function() {
        // If the modal is closed early, the element no longer exists
        if (that.element) {
          var $form = $(that.element).find('form');
          $form.trigger('reset');
          // This is to trigger `focus_first_element` in modal_ajax handling
          that.element.trigger("loaded");
        }

        that.options.instance._transient || that.options.instance.attr("_transient", new can.Observe({}));
        that.options.instance.form_preload && that.options.instance.form_preload(that.options.new_object_form);
      })
      .then(this.proxy("apply_object_params"))
      .then(this.proxy("serialize_form"))
      .then(that.proxy("autocomplete"));

    this.restore_ui_status();
  }

  , "save_instance" : function(el, ev) {
      var that = this,
        instance = this.options.instance,
        ajd,
        instance_id = instance.id;


      if(instance.errors()) {
        instance.removeAttr("_suppress_errors");
        return;
      }

      this.serialize_form();

      // Special case to handle context outside the form itself
      // - this avoids duplicated change events, and the API requires
      //   `context` to be present even if `null`, unlike other attributes
      if (!instance.context)
        instance.attr('context', { id: null });

      this.disable_hide = true;
      ajd = instance.save().done(function(obj) {
        function finish() {
          delete that.disable_hide;
          if(that.options.add_more) {
            that.new_instance();
          }
          else
            that.element.trigger("modal:success", [obj, {map_and_save: $("#map-and-save").is(':checked')}]).modal_form("hide");
        }

        // If this was an Objective created directly from a Section, create a join
        var params = that.options.object_params;
        if (obj instanceof CMS.Models.Objective && params && params.section) {
          new CMS.Models.SectionObjective({
            objective: obj
            , section: CMS.Models.Section.findInCacheById(params.section.id)
            , context: { id: null }
          }).save().done(function(){
            $(document.body).trigger("ajax:flash",
                { success : "Objective mapped successfully." });
            finish();
          });
        } else {
<<<<<<< HEAD
          var type = obj.type ? obj.type : '',
=======
          var type = obj.type ? can.spaceCamelCase(obj.type) : '', 
>>>>>>> 5ace06fa
              name = obj.title ? obj.title : '',
              msg;
          if(instance_id === undefined) { //new element
            if (name) {
                msg = "New " + type + " <span class='user-string'>" + name + "</span>" + " added successfully.";
            }else{
                msg = "New " + type + " added successfully.";
            }
          } else {
            msg = "<span class='user-string'>" + name + "</span>" + " modified successfully.";
          }
          $(document.body).trigger("ajax:flash", { success : msg });
          finish();
        }
      }).fail(function(xhr, status) {
        if(!instance.errors()) {
          $(document.body).trigger("ajax:flash", { error : xhr.responseText });
        }
        delete that.disable_hide;
      });
      return ajd;
  }

  , " ajax:flash" : function(el, ev, mesg) {
    var that = this;
    this.options.$content.find(".flash").length || that.options.$content.prepend("<div class='flash'>");

    ev.stopPropagation();

    can.each(["success", "warning", "error", "progress"], function(type) {
      var tmpl;
      if(mesg[type]) {
        tmpl = '<div class="alert alert-'
        + type
        +'"><a href="#" class="close" data-dismiss="alert">&times;</a><span>'
        + mesg[type]
        + '</span></div>';
        that.options.$content.find(".flash").append(tmpl);
      }
    });
  }

  , "{instance} destroyed" : " hide"

  , " hide" : function(el, ev) {
      if(this.disable_hide) {
        ev.stopImmediatePropagation();
        ev.stopPropagation();
        ev.preventDefault();
        return false;
      }
      if (this.options.instance) {
        delete this.options.instance._pending_joins;
      }
      if (this.options.instance instanceof can.Model
          // Ensure that this modal was hidden and not a child modal
          && ev.target === this.element[0]
          && !this.options.skip_refresh
          && !this.options.instance.isNew()) {
        this.options.instance.refresh().then(this.proxy("open_created"));
      }
    }

  , open_created : function() {
    var instance = this.options.instance;
    if (instance instanceof CMS.Models.Response) {
      // Open newly created responses
      var object_type = instance.constructor.table_singular;
      $('[data-object-id="'+instance.id+'"][data-object-type="'+object_type+'"]')
        .find('.openclose').click().openclose("open");
    }
  }

  , destroy : function() {
    if(this.options.model && this.options.model.cache) {
      delete this.options.model.cache[undefined];
    }
    this._super && this._super.apply(this, arguments);
    if(this.options.instance && this.options.instance._transient) {
      this.options.instance.removeAttr("_transient");
    }
  }
});


/*
  Below this line we're defining a can.Component, which is in this file
  because it works in tandem with the modals form controller.

  The purpose of this component is to allow for pending adds/removes of connected
  objects while the modal is visible.  On save, the actual pending actions will
  be resolved and we won't worry about the transient state we use anymore.
*/
can.Component.extend({
  tag: "ggrc-modal-connector",
  // <content> in a component template will be replaced with whatever is contained
  //  within the component tag.  Since the views for the original uses of these components
  //  were already created with content, we just used <content> instead of making
  //  new view template files.
  template: "<isolate-form><content/></isolate-form>",
  scope: {
    parent_instance: null,
    instance: null,
    instance_attr: '@',
    source_mapping: '@',
    source_mapping_source: '@',
    mapping: '@',
    attributes: {},
    // the following are just for the case when we have no object to start with,
    changes: []
  },
  events: {
    init: function() {
      var key;
      this.scope.attr("controller", this);

      if (!this.scope.instance) {
        this.scope.attr("deferred", true);
      } else if (this.scope.instance.reify) {
        this.scope.attr("instance", this.scope.instance.reify());
      }

      if (!this.scope.source_mapping) {
        this.scope.attr("source_mapping", this.scope.mapping);
      }
      if (!this.scope.source_mapping_source) {
        this.scope.source_mapping_source = 'instance';
      }

      if (this.scope[this.scope.source_mapping_source]) {
        this.scope.attr(
          "list",
          can.map(
            this.scope[this.scope.source_mapping_source].get_mapping(this.scope.source_mapping),
            function(binding) {
              return binding.instance;
            })
        );
        //this.scope.instance.attr("_transient." + this.scope.mapping, this.scope.list);
      } else {
        key = this.scope.instance_attr + "_" + (this.scope.mapping || this.scope.source_mapping);
        if(!this.scope.parent_instance._transient[key]) {
          this.scope.attr("list", []);
          this.scope.parent_instance.attr(
            "_transient." + key,
            this.scope.list
            );
        } else {
          this.scope.attr("list", this.scope.parent_instance._transient[key]);
        }
      }
      this.options.parent_instance = this.scope.parent_instance;
      this.options.instance = this.scope.instance;
      this.on();
    },

    "deferred_update": function() {
      var that = this,
          changes = this.scope.changes;

      if(changes.length > 0) {
        this.scope.attr("instance", this.scope.attr("parent_instance").attr(this.scope.instance_attr).reify());
        can.each(
          changes,
          function(item) {
            var mapping = that.scope.mapping || GGRC.Mappings.get_canonical_mapping_name(that.scope.instance.constructor.shortName, item.what.constructor.shortName);

            if(item.how === "add") {
              that.scope.instance.mark_for_addition(mapping, item.what, item.extra);
            } else {
              that.scope.instance.mark_for_deletion(mapping, item.what);
            }
          }
        );
        return that.scope.instance.constructor.resolve_deferred_bindings(that.scope.instance);
      }
    },
    "{parent_instance} updated": "deferred_update",
    "{parent_instance} created": "deferred_update",
    // this works like autocomplete_select on all modal forms and
    //  descendant class objects.
    autocomplete_select : function(el, event, ui) {
      var mapping,
          that = this,
          extra_attrs = can.reduce(
                          this.element
                          .find("input:not([data-mapping], [data-lookup])")
                          .get(),
                          function(attrs, el) {
                            attrs[$(el).attr("name")] = $(el).val();
                            return attrs;
                          }, {});
      if (that.scope.deferred) {
        that.scope.changes.push({ what: ui.item, how: "add", extra: extra_attrs });
      } else {
        mapping = that.scope.mapping || GGRC.Mappings.get_canonical_mapping_name(that.scope.instance.constructor.shortName, ui.item.constructor.shortName);
        that.scope.instance.mark_for_addition(mapping, ui.item, extra_attrs);
      }
      that.scope.list.push(ui.item);
      that.scope.attr("show_new_object_form", false);
    },
    "[data-toggle=unmap] click" : function(el, ev) {
      var i, that = this;
      ev.stopPropagation();
      can.map(
        el.find('.result'),
        function(result_el) {
          var mapping,
              obj = $(result_el).data("result");
          if (that.scope.deferred) {
            that.scope.changes.push({ what: obj, how: "remove" });
          } else {
            mapping = that.scope.mapping || GGRC.Mappings.get_canonical_mapping_name(that.scope.instance.constructor.shortName, obj.constructor.shortName);
            that.scope.instance.mark_for_deletion(mapping, obj);
          }
          for(i = that.scope.list.length; i >= 0; i--) {
            if(that.scope.list[i] === obj) {
              that.scope.list.splice(i, 1);
            }
          }
        });
    },
    "input[null-if-empty] change" : function(el) {
      if (!el.val()) {
        this.scope.attributes.attr(el.attr("name"), null);
      }
    },
    "input keyup" : function(el, ev) {
      ev.stopPropagation();
    },
    "input, textarea, select change" : function(el, ev) {
        this.scope.attributes.attr(el.attr("name"), el.val());
    },

    "input:not([data-lookup], [data-mapping]), textarea keyup" : function(el, ev) {
      if (el.prop('value').length == 0 ||
        (typeof el.attr('value') !== 'undefined' && el.attr('value').length == 0)) {
        this.scope.attributes.attr(el.attr("name"), el.val());
      }
    },
    "a[data-toggle=submit]:not(.disabled) click": function(el, ev) {
      var obj, mapping,
          that = this,
          binding = this.scope.instance.get_binding(this.scope.mapping),
          extra_attrs = can.reduce(
                          this.element
                          .find("input:not([data-mapping], [data-lookup])")
                          .get(),
                          function(attrs, el) {
                            if ($(el).attr("model")) {
                              attrs[$(el).attr("name")] = CMS.Models[$(el).attr("model")].findInCacheById($(el).val());
                            } else {
                              attrs[$(el).attr("name")] = $(el).val();
                            }
                            return attrs;
                          }, {});

      ev.stopPropagation();

      extra_attrs[binding.loader.object_attr] = this.scope.instance;
      if(binding.loader instanceof GGRC.ListLoaders.DirectListLoader) {
        obj = new CMS.Models[binding.loader.model_name](extra_attrs);
      } else {
        obj = new CMS.Models[binding.loader.option_model_name](extra_attrs);
      }

      if (that.scope.deferred) {
        that.scope.changes.push({ what: obj, how: "add", extra: extra_attrs });
      } else {
        mapping = that.scope.mapping || GGRC.Mappings.get_canonical_mapping_name(that.scope.instance.constructor.shortName, obj.constructor.shortName);
        that.scope.instance.mark_for_addition(mapping, obj, extra_attrs);
      }
      that.scope.list.push(obj);
      that.scope.attr("attributes", {});
    },
    "a[data-object-source] modal:success": function(el, ev, data) {
      var mapping,
          that = this;
      ev.stopPropagation();

      can.each(data.arr || [data], function(obj) {

        if (that.scope.deferred) {
          that.scope.changes.push({ what: obj, how: "add" });
        } else {
          mapping = that.scope.mapping || GGRC.Mappings.get_canonical_mapping_name(that.scope.instance.constructor.shortName, obj.constructor.shortName);
          that.scope.instance.mark_for_addition(mapping, obj);
        }
        that.scope.list.push(obj);
      });
    },
    ".ui-autocomplete-input modal:success" : function(el, ev, data, options) {
      var that = this,
          extra_attrs = can.reduce(
                          this.element
                          .find("input:not([data-mapping], [data-lookup])")
                          .get(),
                          function(attrs, el) {
                            if ($(el).attr("model")) {
                              attrs[$(el).attr("name")] = CMS.Models[$(el).attr("model")].findInCacheById($(el).val());
                            } else {
                              attrs[$(el).attr("name")] = $(el).val();
                            }
                            return attrs;
                          }, {});

      can.each(data.arr || [data], function(obj) {
        var mapping;
        if (that.scope.deferred) {
          that.scope.changes.push({ what: obj, how: "add", extra: extra_attrs });
        } else {
          mapping = that.scope.mapping || GGRC.Mappings.get_canonical_mapping_name(that.scope.instance.constructor.shortName, obj.constructor.shortName);
          that.scope.instance.mark_for_addition(mapping, obj, extra_attrs);
        }
        that.scope.list.push(obj);
        that.scope.attr("attributes", {});
      });
    }
  },
  helpers: {
    // Mapping-based autocomplete selectors use this helper to
    //  attach the mapping autocomplete ui widget.  These elements should
    //  be decorated with data-mapping attributes.
    mapping_autocomplete : function(options) {
      return function(el) {
        var $el = $(el);
        $el.ggrc_mapping_autocomplete({
          controller : options.contexts.attr("controller"),
          model : $el.data("model"),
          mapping : false
        });
      };
    }
  },
});

})(window.can, window.can.$);
<|MERGE_RESOLUTION|>--- conflicted
+++ resolved
@@ -760,11 +760,7 @@
             finish();
           });
         } else {
-<<<<<<< HEAD
-          var type = obj.type ? obj.type : '',
-=======
           var type = obj.type ? can.spaceCamelCase(obj.type) : '', 
->>>>>>> 5ace06fa
               name = obj.title ? obj.title : '',
               msg;
           if(instance_id === undefined) { //new element
