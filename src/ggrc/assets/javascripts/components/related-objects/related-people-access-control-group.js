/*
  Copyright (C) 2018 Google Inc.
  Licensed under http://www.apache.org/licenses/LICENSE-2.0 <see LICENSE file>
*/

import {
  isSnapshot,
} from '../../plugins/utils/snapshot-utils';
import Permission from '../../permission';

export default can.Component.extend({
  tag: 'related-people-access-control-group',
  viewModel: {
    define: {
      canEdit: {
        get: function () {
          var instance = this.attr('instance');
          var canEdit = !this.attr('isReadonly') &&
            !isSnapshot(instance) &&
            !instance.attr('archived') &&
            !this.attr('readOnly') &&
            !this.attr('updatableGroupId') &&
            (this.attr('isNewInstance') ||
              Permission.is_allowed_for('update', instance));

          return canEdit;
        },
      },
      isLoading: {
        get: function () {
          return this.attr('updatableGroupId') ===
            this.attr('groupId');
        },
      },
    },
    instance: {},
    isNewInstance: false,
    groupId: '@',
    title: '@',
    people: [],
    editableMode: false,
    isDirty: false,
    required: false,
    backUpPeople: [],
    autoUpdate: false,
    updatableGroupId: null,
<<<<<<< HEAD
    isReadonly: false,
=======
    readOnly: false,
>>>>>>> 6c75d01d

    changeEditableGroup: function (args) {
      if (args.editableMode) {
        this.attr('editableMode', true);
        this.attr('backUpPeople')
          .replace(this.attr('people'));
      } else {
        this.attr('editableMode', false);
        this.attr('isDirty', false);
        this.attr('people').replace(this.attr('backUpPeople'));
      }
    },
    saveChanges: function () {
      this.attr('editableMode', false);

      if (this.attr('isDirty')) {
        this.attr('isDirty', false);
        this.dispatch({
          type: 'updateRoles',
          people: this.attr('people'),
          roleId: this.attr('groupId'),
          roleTitle: this.attr('title'),
        });
      }
    },
    personSelected: function (args) {
      this.addPerson(args.person, args.groupId);
    },
    addPerson: function (person, groupId) {
      var exist = _.find(this.attr('people'), {id: person.id});

      if (exist) {
        console.warn('User ', person.id,
          'already has role', groupId, 'assigned');
        return;
      }

      this.attr('isDirty', true);
      this.attr('people').push(person);

      if (this.attr('autoUpdate')) {
        this.saveChanges();
      }
    },
    removePerson: function (args) {
      var person = args.person;
      var idx = _.findIndex(
        this.attr('people'),
        {id: person.id});

      this.attr('isDirty', true);
      this.attr('people').splice(idx, 1);

      if (this.attr('autoUpdate')) {
        this.saveChanges();
      }
    },
  },
  events: {
    init: function ($element, options) {
      var vm = this.viewModel;
      vm.attr('backUpPeople').replace(vm.attr('people'));
    },
  },
});<|MERGE_RESOLUTION|>--- conflicted
+++ resolved
@@ -44,11 +44,7 @@
     backUpPeople: [],
     autoUpdate: false,
     updatableGroupId: null,
-<<<<<<< HEAD
-    isReadonly: false,
-=======
     readOnly: false,
->>>>>>> 6c75d01d
 
     changeEditableGroup: function (args) {
       if (args.editableMode) {
