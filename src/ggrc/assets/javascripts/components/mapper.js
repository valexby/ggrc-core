/*!
    Copyright (C) 2015 Google Inc., authors, and contributors <see AUTHORS file>
    Licensed under http://www.apache.org/licenses/LICENSE-2.0 <see LICENSE file>
    Created By: ivan@reciprocitylabs.com
    Maintained By: ivan@reciprocitylabs.com
*/

(function(can, $) {
  "use strict";
  var MapperModel = can.Map({
      type: "AllObject", // We set default as All Object
      contact: {},
      deferred: "@",
      deferred_to: "@",
      term: "",
      object: "",
      model: {},
      bindings: {},
      is_loading: false,
      page_loading: false,
      is_saving: false,
      all_selected: false,
      search_only: false,
      join_object_id: "",
      selected: new can.List(),
      entries: new can.List(),
      options: new can.List(),
      relevant: new can.List(),
      get_instance: can.compute(function () {
        return CMS.Models.get_instance(this.attr("object"), this.attr("join_object_id"));
      }),
      get_binding_name: function (instance, plural) {
        return (instance.has_binding(plural) ? "" : "related_") + plural;
      },
      model_from_type: function (type) {
        var types = _.reduce(_.values(this.types()), function (memo, val) {
          if (val.items) {
            return memo.concat(val.items);
          }
          return memo;
        }, []);
        return _.findWhere(types, {value: type});
      },
      get_forbidden: function (type) {
        var forbidden = {
          "Program": ["Audit"],
          "Audit": ["Request", "ControlAssessment"],
          "ControlAssessment": ["Audit", "Control"]
        };
        return forbidden[type] ? forbidden[type] : [];
      },
      types: can.compute(function () {
        var selector_list,
            canonical = GGRC.Mappings.get_canonical_mappings_for(this.object),
            list = GGRC.tree_view.base_widgets_by_type[this.object],
            forbidden = this.get_forbidden(this.object),
            groups = {
              "all_objects": {
                name: "All Objects",
                value: "AllObject",
                plural: "allobjects",
                table_plural: "allobjects",
                singular: "AllObject",
                models: []
              },
              "entities": {
                name: "People/Groups",
                items: []
              },
              "business": {
                name: "Assets/Business",
                items: []
              },
              "governance": {
                name: "Governance",
                items: []
              }
            };

        selector_list = _.intersection(_.keys(canonical), list);
        can.each(selector_list, function (model_name) {
          if (!model_name || !CMS.Models[model_name] || ~forbidden.indexOf(model_name)) {
            return;
          }
          var cms_model = CMS.Models[model_name],
              group = !groups[cms_model.category] ? "governance" : cms_model.category;

          groups[group]["items"].push({
            name: cms_model.title_plural,
            value: cms_model.shortName,
            singular: cms_model.shortName,
            plural: cms_model.title_plural.toLowerCase().replace(/\s+/, "_"),
            table_plural: cms_model.table_plural,
            title_singular: cms_model.title_singular,
            isSelected: cms_model.shortName === this.type
          });
          groups["all_objects"]["models"].push(cms_model.shortName);
        }, this);
        return groups;
      })
    });

  can.Component.extend({
    tag: "modal-mapper",
    template: can.view(GGRC.mustache_path + "/modals/mapper/base.mustache"),
    scope: function (attrs, parentScope, el) {
      var $el = $(el),
          data = {},
          id = +$el.attr("join-object-id"),
          object = $el.attr("object"),
          type = $el.attr("type"),
          tree_view = GGRC.tree_view.sub_tree_for[object];

      if ($el.attr("search-only")) {
        data["search_only"] =  /true/i.test($el.attr("search-only"));
      }
      if (object) {
        data["object"] = object;
      }
      if (!data["search_only"]) {
        if (id === GGRC.page_instance().id || !tree_view) {
          data["type"] = CMS.Models[type] ? type : "AllObject";
        } else {
          data["type"] = tree_view.display_list[0];
        }
      }
      data["join_object_id"] = id || GGRC.page_instance().id;
      return {
        mapper: new MapperModel(data)
      };
    },
    events: {
      "inserted": function () {
        this.setModel();
        this.setBinding();
      },
      "deferredSave": function () {
        var data = {
              multi_map: true,
              arr: _.compact(_.map(this.scope.attr("mapper.selected"), function (desination) {
                    var isAllowed = GGRC.Utils.allowed_to_map(this.scope.attr("mapper.object"), desination),
                        inst = _.find(this.scope.attr("mapper.entries"), function (entry) {
                          return entry.instance.id === desination.id;
                        });
                    if (inst && isAllowed) {
                      return inst.instance;
                    }
                  }.bind(this)))
            };
        this.scope.attr("deferred_to").controller.element.trigger("defer:add", [data, {map_and_save: true}]);
        // TODO: Find proper way to dismiss the modal
        this.element.find(".modal-dismiss").trigger("click");
      },
      ".add-button .btn modal:added": "addNew",
      ".add-button .btn modal:success": "addNew",
      "addNew": function (el, ev, model) {
        var entries = this.scope.attr("mapper.entries"),
            len = entries.length,
            get_binding_name = this.scope.attr("mapper").get_binding_name,
            binding, mapping, selected, item;

        if (!len) {
          selected = this.scope.attr("mapper.get_instance");
          binding = selected.get_binding(get_binding_name(selected, model.constructor.table_plural));
          mapping = [];
        } else {
          binding = entries[0].binding;
          mapping = entries[0].mapping;
        }
        item = new GGRC.ListLoaders.MappingResult(model, mapping, binding);

        item.append = true;
        entries.unshift(item);
      },
      ".modal-footer .btn-map click": function (el, ev) {
        ev.preventDefault();
        if (el.hasClass("disabled")) {
          return;
        }
        // TODO: Figure out nicer / proper way to handle deferred save
        if (this.scope.attr("deferred")) {
          return this.deferredSave();
        }

        var type = this.scope.attr("mapper.type"),
            object = this.scope.attr("mapper.object"),
            isAllObject = type === "AllObject",
            instance = CMS.Models[object].findInCacheById(this.scope.attr("mapper.join_object_id")),
            mapping, Model, data = {}, defer = [],
            que = new RefreshQueue();

        this.scope.attr("mapper.is_saving", true);
        que.enqueue(instance).trigger().done(function (inst) {
          data["context"] = null;
          _.each(this.scope.attr("mapper.selected"), function (desination) {
            var modelInstance,
                isMapped = GGRC.Utils.is_mapped(instance, desination),
                isAllowed = GGRC.Utils.allowed_to_map(instance, desination);

            if (isMapped || !isAllowed) {
              return;
            }
            mapping = GGRC.Mappings.get_canonical_mapping(object, isAllObject ? desination.type : type);
            Model = CMS.Models[mapping.model_name];
            data[mapping.object_attr] = {
              href: instance.href,
              type: instance.type,
              id: instance.id
            };
            data[mapping.option_attr] = desination;
            modelInstance = new Model(data);
            defer.push(modelInstance.save());
          }, this);

          $.when.apply($, defer)
            .fail(function (response, message) {
              $("body").trigger("ajax:flash", {"error": message});
            }.bind(this))
            .always(function () {
              this.scope.attr("mapper.is_saving", false);
              // TODO: Find proper way to dismiss the modal
              this.element.find(".modal-dismiss").trigger("click");
            }.bind(this));
        }.bind(this));
      },
      "setBinding": function () {
        if (this.scope.attr("mapper.search_only")) {
          return;
        }
        var get_binding_name = this.scope.attr("mapper").get_binding_name,
            selected = this.scope.attr("mapper.get_instance"),
            table_plural = get_binding_name(selected, this.scope.attr("mapper.model.table_plural")),
            binding;

        if (!selected.has_binding(table_plural)) {
          return;
        }
        binding = selected.get_binding(table_plural);
        binding.refresh_list().then(function (mappings) {
          can.each(mappings, function (mapping) {
            this.scope.attr("mapper.bindings")[mapping.instance.id] = mapping;
          }, this);
        }.bind(this));
      },
      "setModel": function () {
        var type = this.scope.attr("mapper.type"),
            types = this.scope.attr("mapper.types");

        if (~["All Object", "AllObject"].indexOf(type)) {
          return this.scope.attr("mapper.model", types["all_objects"]);
        }
        this.scope.attr("mapper.model", this.scope.mapper.model_from_type(type));
      },
      "{mapper} type": function () {
        this.scope.attr("mapper.term", "");
        this.scope.attr("mapper.contact", {});
        this.scope.attr("mapper.relevant", []);

        this.setModel();
        this.setBinding();
      },
      "#search-by-owner autocomplete:select": function (el, ev, data) {
        this.scope.attr("mapper.contact", data.item);
      },
      "#search-by-owner keyup": function (el, ev) {
        if (!el.val()) {
          this.scope.attr("mapper.contact", {});
        }
      },
      "allSelected": function () {
        var selected = this.scope.attr("mapper.selected"),
            entries = this.scope.attr("mapper.entries");

        if (!entries.length && !selected.length) {
          return;
        }
        this.scope.attr("mapper.all_selected", selected.length === entries.length);
      },
      "{mapper.entries} length": "allSelected",
      "{mapper.selected} length": "allSelected"
    },
    helpers: {
      "get_title": function (options) {
        var instance = this.attr("mapper.get_instance");
        return instance && instance.title ? instance.title : this.attr("mapper.object");
      },
      "get_object": function (options) {
        var type = CMS.Models[this.attr("mapper.type")];
        if (type && type.title_plural) {
          return type.title_plural;
        }
        return "Objects";
      },
      "loading_or_saving": function (options) {
        if (this.attr("mapper.page_loading") || this.attr("mapper.is_saving")) {
          return options.fn();
        }
        return options.inverse();
      }
    }
  });

  can.Component.extend({
    tag: "mapper-checkbox",
    template: "<content />",
    scope: {
      "instance_id": "@",
      "is_mapped": "@",
      "is_allowed_to_map": "@",
      "checkbox": can.compute(function (status) {
        return /true/gi.test(this.attr("is_mapped")) || this.attr("select_state") || this.attr("appended");
      })
    },
    events: {
      "{scope} selected": function () {
        this.element.find(".object-check-single").prop("checked", _.findWhere(this.scope.attr("selected"), {
          id: +this.scope.attr("instance_id")
        }));
      },
      ".object-check-single change": function (el, ev) {
        if (el.prop("disabled") || el.hasClass("disabled")) {
          return false;
        }
        var scope = this.scope,
            uid = +scope.attr("instance_id"),
            item = _.find(scope.attr("options"), function (option) {
              return option.instance.id === uid;
            }),
            status = el.prop("checked"),
            selected = this.scope.attr("selected"),
            needle = {id: item.instance.id},
            index;

        if (!status) {
          index = _.findIndex(selected, needle);
          selected.splice(index, 1);
        } else {
          _.findWhere(selected, needle) || selected.push({
            id: item.instance.id,
            type: item.instance.type,
            href: item.instance.href
          });
        }
      }
    },
    helpers: {
      "not_allowed_to_map": function (options) {
        if (/false/gi.test(this.attr("is_allowed_to_map"))) {
          return options.fn();
        }
        return options.inverse();
      },
      "is_disabled": function (options) {
        if (/true/gi.test(this.attr("is_mapped"))
            || this.attr("is_saving")
            || this.attr("is_loading")
            || /false/gi.test(this.attr("is_allowed_to_map"))) {
          return options.fn();
        }
        return options.inverse();
      }
    }
  });

  can.Component.extend({
    tag: "mapper-results",
    template: "<content />",
    scope: {
      "items-per-page": "@",
      page: 0,
      page_loading: false,
      select_state: false,
      loading_or_saving: can.compute(function () {
        return this.attr("page_loading") || this.attr("mapper.is_saving");
      })
    },
    events: {
      "inserted":  function () {
        this.element.find(".results-wrap").cms_controllers_infinite_scroll();
        this.getResults();
      },
      ".modalSearchButton click": "getResults",
      "{scope} type": "getResults",
      "{scope.entries} add": function (list, ev, added) {
        // TODO: I'm assuming we are adding only one item manually
        if (!added[0].append) {
          return;
        }
        var instance = added[0].instance,
            option = this.getItem(instance);
        option.appended = true;
        this.scope.attr("options").unshift(option);
        this.scope.attr("selected").push({
          id: instance.id,
          type: instance.type,
          href: instance.href
        });
      },
      ".results-wrap scrollNext": "drawPage",
      ".object-check-all click": function (el, ev) {
        ev.preventDefault();
        if (el.hasClass("disabled")) {
          return;
        }
        var que = new RefreshQueue(),
            entries = this.scope.attr("entries");

        this.scope.attr("select_state", true);
        this.scope.attr("mapper.all_selected", true);
        this.scope.attr("is_loading", true);
        que.enqueue(_.pluck(entries, "instance")).trigger().then(function (models) {
          this.scope.attr("is_loading", false);
          this.scope.attr("selected", _.map(models, function (model) {
            return {
              id: model.id,
              type: model.type,
              href: model.href
            };
          }));
        }.bind(this));
      },
      "getItem": function (model) {
        if (!model.type) {
          return;
        }
        if (this.scope.attr("mapper.search_only")) {
          return {
            instance: model,
            selected_object: false,
            binding: {},
            mappings: []
          };
        }
        var selected = this.scope.attr("mapper.get_instance"),
            mapper = this.scope.mapper.model_from_type(model.type),
            binding, bindings = this.scope.attr("mapper.bindings");

        if (bindings[model.id]) {
          return _.extend(bindings[model.id], {
            selected_object: selected
          });
        }
        if (selected.has_binding(mapper.plural.toLowerCase())) {
          binding = selected.get_binding(mapper.plural.toLowerCase());
        }
        return {
          instance: model,
          selected_object: selected,
          binding: binding,
          mappings: []
        };
      },
      "drawPage": function () {
        if (this.scope.attr("mapper.page_loading")) {
          return;
        }
        var page = this.scope.attr("page"),
            next_page = page + 1,
            per_page = +this.scope.attr("items-per-page"),
            page_items = this.scope.attr("entries").slice(page * per_page, next_page * per_page),
            options = this.scope.attr("options"),
            que = new RefreshQueue();

        if (!page_items.length) {
          return;
        }
        this.scope.attr("mapper.page_loading", true);

        return que.enqueue(_.pluck(page_items, "instance")).trigger().then(function (models) {
          this.scope.attr("mapper.page_loading", false);
          this.scope.attr("page", next_page);

          options.push.apply(options, can.map(models, this.getItem.bind(this)));
        }.bind(this));
      },
      "searchFor": function (data) {
        data.options = data.options || {};
        var join_model = GGRC.Mappings.join_model_name_for(this.scope.attr("mapper.object"), data.model_name);

        if (join_model !== "TaskGroupObject" && data.model_name === "Program") {
          data.options.permission_parms = {
            __permission_model: join_model
          };
        }
        data.options.__permission_type = data.options.__permission_type || "update";
        data.model_name = _.isString(data.model_name) ? [data.model_name] : data.model_name;

        return GGRC.Models.Search.search_for_types(data.term || "", data.model_name, data.options);
      },
      "getResults": function () {
        if (this.scope.attr("mapper.page_loading") || this.scope.attr("mapper.is_saving")) {
          return;
        }
        var model_name = this.scope.attr("type"),
            contact = this.scope.attr("contact"),
            permission_parms = {},
            search = [],
            filters,
            list;

        this.scope.attr("page", 0);
        this.scope.attr("entries", []);
        this.scope.attr("selected", []);
        this.scope.attr("options", []);
        this.scope.attr("select_state", false);
        this.scope.attr("mapper.all_selected", false);

        filters = _.map(this.scope.attr("mapper.relevant"), function (relevant) {
          if (!relevant.filter) {
            return;
          }
          var mappings, Loader;
          if (model_name === "AllObject") {
            Loader = GGRC.ListLoaders.MultiListLoader;
            mappings = _.compact(_.map(GGRC.Mappings.get_mappings_for(relevant.filter.constructor.shortName), function (mapping) {
              if (mapping instanceof GGRC.ListLoaders.DirectListLoader
                  || mapping instanceof GGRC.ListLoaders.ProxyListLoader) {
                return mapping;
              }
            }));
          } else {
            Loader = GGRC.ListLoaders.TypeFilteredListLoader;
            mappings = GGRC.Mappings.get_canonical_mapping_name(relevant.model_name, model_name);
          }
          return new Loader(mappings, [model_name]).attach(relevant.filter);
        });
        if (model_name === "AllObject") {
          model_name = this.scope.attr("types.all_objects.models");
        }
        if (!_.isEmpty(contact)) {
          permission_parms.contact_id = contact.id;
        }

<<<<<<< HEAD
        this.scope.attr("page_loading", true);
        search = new GGRC.ListLoaders.SearchListLoader(function (binding) {
            return this.searchFor({
              term: this.scope.attr("term"),
              model_name: model_name,
              options: permission_parms
            }).then(function (mappings) {
=======
        this.scope.attr("mapper.page_loading", true);
        relevant = _.map(this.scope.attr("mapper.relevant"), function (relevant) {
          return {
            model_name: relevant.model_name,
            term: relevant.filter.title
          };
        });
        search.push({
          term: this.scope.attr("term"),
          model_name: model_name,
          options: permission_parms
        });
        $.merge(search, relevant);
        search = _.map(search, function (query) {
          return new GGRC.ListLoaders.SearchListLoader(function (binding) {
            return this.searchFor(query).then(function (mappings) {
>>>>>>> 0f844508
              return mappings.entries;
            });
          }.bind(this)).attach({});

        search = filters.concat(search);
        list = (search.length > 1) ?
                  new GGRC.ListLoaders.IntersectingListLoader(search).attach()
                : search[0];

        list.refresh_stubs().then(function (options) {
          this.scope.attr("mapper.page_loading", false);
          this.scope.attr("entries", options);
          this.drawPage();
        }.bind(this));
      }
    }
  });


  $("body").on("click",
  '[data-toggle="unified-mapper"], \
   [data-toggle="unified-search"]',
  function (ev) {
    ev.preventDefault();
    var btn = $(ev.currentTarget),
        data = {},
        isSearch;

    _.each(btn.data(), function (val, key) {
      data[can.camelCaseToUnderscore(key)] = val;
    });

    if (data.tooltip) {
      data.tooltip.hide();
    }
    isSearch = /unified-search/ig.test(data.toggle);
    GGRC.Controllers.MapperModal.launch($(this), _.extend({
      "object": btn.data("join-object-type"),
      "type": btn.data("join-option-type"),
      "join-object-id": btn.data("join-object-id"),
      "search-only": isSearch
    }, data));
  });
})(window.can, window.can.$);<|MERGE_RESOLUTION|>--- conflicted
+++ resolved
@@ -531,32 +531,13 @@
           permission_parms.contact_id = contact.id;
         }
 
-<<<<<<< HEAD
-        this.scope.attr("page_loading", true);
+        this.scope.attr("mapper.page_loading", true);
         search = new GGRC.ListLoaders.SearchListLoader(function (binding) {
             return this.searchFor({
               term: this.scope.attr("term"),
               model_name: model_name,
               options: permission_parms
             }).then(function (mappings) {
-=======
-        this.scope.attr("mapper.page_loading", true);
-        relevant = _.map(this.scope.attr("mapper.relevant"), function (relevant) {
-          return {
-            model_name: relevant.model_name,
-            term: relevant.filter.title
-          };
-        });
-        search.push({
-          term: this.scope.attr("term"),
-          model_name: model_name,
-          options: permission_parms
-        });
-        $.merge(search, relevant);
-        search = _.map(search, function (query) {
-          return new GGRC.ListLoaders.SearchListLoader(function (binding) {
-            return this.searchFor(query).then(function (mappings) {
->>>>>>> 0f844508
               return mappings.entries;
             });
           }.bind(this)).attach({});
