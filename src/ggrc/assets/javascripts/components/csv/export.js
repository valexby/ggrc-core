/*!
  Copyright (C) 2015 Google Inc., authors, and contributors <see AUTHORS file>
  Licensed under http://www.apache.org/licenses/LICENSE-2.0 <see LICENSE file>
  Created By: ivan@reciprocitylabs.com
  Maintained By: ivan@reciprocitylabs.com
*/

(function(can, $) {
  var url = can.route.deparam(window.location.href.split("?")[1]),
      exportModel = can.Map({
        index: 0,
        type: url.type || "Program",
        selected: {},
        columns: function () {
          return CMS.Models[this.attr("type")].tree_view_options.attr_list;
        }
      });


  can.Component.extend({
    tag: "csv-export",
    template: "<content></content>",
    scope: {
      url: "/_service/export_csv",
      editFilename: false,
      only_relevant: false,
      filename: function () {
        return "Export Objects";
      },
      data_grid: function () {
        return _.has(url, "data_grid");
      }
    },
    events: {
      ".save-template .btn-success click": function (el, ev) {
        ev.preventDefault();
<<<<<<< HEAD
        var control = this.element.find("export-type").control(),
            panels = control.scope.attr("_panels");
        console.log("YO!", panels);
        query = _.map(panels, function(panel, index){
          return {
            object_name: panel.type,
            fields: _.compact(_.map(Object.keys(panel.selected), function(key){ 
              return panel.selected[key] === true ? key : null;} )),
            filters: {
              relevant_filters: null,
              object_filters: GGRC.query_parser.parse(panel.filter || "")
            }
          }
        });
=======
        var control = this.element.find("export-type").control();
        console.log("YO!", this, control.scope.attr("_panels"));
>>>>>>> d2b312ce
      }
    }
  });


  can.Component.extend({
    tag: "export-type",
    template: "<content></content>",
    scope: {
      _index: 0,
      _panels: [],
      panels: function () {
        if (!this._panels.length) {
          this._panels.push(new exportModel());
        }
        return this._panels;
      }
    },
    events: {
      getIndex: function (el) {
        return +el.closest("export-panel").attr("index");
      },
      addPanel: function (data) {
        data = data || {};
        var index = this.scope.attr("_index") + 1;
        if (!data.type) {
          data.type = "Program";
        }

        this.scope.attr("_index", index);
        data.index = index;
        return this.scope.attr("_panels").push(new exportModel(data));
      },
      ".remove_filter_group click": function (el, ev) {
        ev.preventDefault();
        var index = this.getIndex(el);
        this.scope.attr("_panels").splice(index, 1);
      },
      "#addAnotherObjectType click": function (el, ev) {
        ev.preventDefault();
        this.addPanel();
      }
    }
  });

  can.Component.extend({
    tag: "export-panel",
    template: "<content></content>",
    scope: function(attrs, parentScope, el) {
      return _.find(parentScope.attr("_panels"), function (panel) {
        return panel.index === +$(el).attr("index");
      });
    },
    events: {

    },
    helpers: {
      first_panel: function (options) {
        if (+this.attr("index") > 0) {
          return options.fn();
        }
        return options.inverse();
      }
    }
  });

  can.Component.extend({
    tag: "csv-relevance-filter",
    template: "<content />",
    scope: {
      filters: [],
      data_grid: "@",
      index: "@",
      // TODO: filter menu items with mapping rules from business_object.js
      menu: can.map(["Program", "Regulation", "Policy", "Standard", "Contract",
                    "Clause", "Section", "Objective", "Control", "Person",
                    "System", "Process", "DataAsset", "Product", "Project",
                    "Facility", "Market"],
                    function (key) {
                      return CMS.Models[key];
                    })
    },
    events: {
      "inserted": function (el, ev) {
        // TODO: Should be fixed, we should handle this within the template and fetched properly?

        var dataGrid = /true/i.test(this.scope.attr("data_grid")),
            index = +this.scope.attr("index");

        if (dataGrid && index !== 0) {
          this.element.empty();
        }
        if (url.relevant_id && url.relevant_type) {
          var dfd = this.searchByType(url.relevant_id, url.relevant_type),
              que = new RefreshQueue();

          dfd.then(function (response) {
            var result = response.getResultsFor(url.relevant_type)[0];
            que.enqueue(result).trigger().then(function (item) {
              this.scope.filters.push({
                model_name: url.relevant_type,
                value: url.relevant_id,
                filter: result
              });
            }.bind(this));
          }.bind(this));
        }
      },
      "searchByType": function (id, type) {
        return GGRC.Models.Search.search_for_types(id, [type]);
      },
      ".add-filter-rule click": function (el, ev) {
        ev.preventDefault();
        this.scope.filters.push({
          value: "",
          filter: new can.Map(),
          model_name: this.scope.menu[0].model_singular
        });
      },
      ".ui-autocomplete-input autocomplete:select": function (el, ev, data) {
        var index = el.data("index"),
            panel = this.scope.attr("filters")[index];

        panel.attr("filter", data.item);
      },
      ".remove_filter click": function (el) {
        this.scope.filters.splice(el.data("index"), 1);
      }
    }
  });

  $("#csv_export").html(can.view(GGRC.mustache_path +
                                 "/import_export/export.mustache", {}));
})(window.can, window.can.$);<|MERGE_RESOLUTION|>--- conflicted
+++ resolved
@@ -34,7 +34,6 @@
     events: {
       ".save-template .btn-success click": function (el, ev) {
         ev.preventDefault();
-<<<<<<< HEAD
         var control = this.element.find("export-type").control(),
             panels = control.scope.attr("_panels");
         console.log("YO!", panels);
@@ -49,10 +48,6 @@
             }
           }
         });
-=======
-        var control = this.element.find("export-type").control();
-        console.log("YO!", this, control.scope.attr("_panels"));
->>>>>>> d2b312ce
       }
     }
   });
@@ -137,8 +132,8 @@
     },
     events: {
       "inserted": function (el, ev) {
-        // TODO: Should be fixed, we should handle this within the template and fetched properly?
-
+        // TODO: Should be fixed, we should handle this within the template 
+        // and fetched properly?
         var dataGrid = /true/i.test(this.scope.attr("data_grid")),
             index = +this.scope.attr("index");
 
